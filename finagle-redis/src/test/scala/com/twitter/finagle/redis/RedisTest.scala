package com.twitter.finagle.redis

import com.twitter.conversions.time._
import com.twitter.finagle.redis.naggati.test.TestCodec
import com.twitter.finagle.redis.protocol._
import com.twitter.finagle.redis.util._
import com.twitter.finagle.Redis
import com.twitter.finagle.redis.naggati._
import com.twitter.io.Buf
import com.twitter.util.{Await, Awaitable, Duration, Future, Try}
import org.jboss.netty.buffer.ChannelBuffer
import org.scalatest.prop.GeneratorDrivenPropertyChecks
import org.scalatest.{BeforeAndAfterAll, FunSuite}
import org.scalacheck.{Arbitrary, Gen}
import java.net.InetSocketAddress
import scala.language.implicitConversions

trait RedisTest extends FunSuite {

  protected def wrap(s: String): ChannelBuffer = StringToChannelBuffer(s)

  protected val bufFoo = StringToBuf("foo")
  protected val bufBar = StringToBuf("bar")
  protected val bufBaz = StringToBuf("baz")
  protected val bufBoo = StringToBuf("boo")
  protected val bufMoo = StringToBuf("moo")
  protected val bufNum = StringToBuf("num")

  def result[T](awaitable: Awaitable[T], timeout: Duration = 1.second): T =
    Await.result(awaitable, timeout)

  def ready[T <: Awaitable[_]](awaitable: T, timeout: Duration = 1.second): T =
    Await.ready(awaitable, timeout)

  def waitUntil(message: String, countDown: Int = 10)(ready: => Boolean): Unit = {
    if (countDown > 0) {
      if (!ready) {
        Thread.sleep(1000)
        waitUntil(message, countDown - 1)(ready)
      }
    }
    else throw new IllegalStateException(s"Timeout: ${message}")
  }

  def waitUntilAsserted(message: String, countDown: Int = 10)(assert: => Unit): Unit = {
    waitUntil(message, countDown)(Try(assert).isReturn)
  }
}

trait RedisResponseTest extends RedisTest {
  protected val replyCodec = new ReplyCodec
  protected val (codec, counter) = TestCodec(replyCodec.decode, Codec.NONE)
}

trait RedisRequestTest extends RedisTest with GeneratorDrivenPropertyChecks {

  case class NelList[A](list: List[A])

  def genNelList[A: Arbitrary]: Gen[NelList[A]] =
    Gen.nonEmptyListOf(Arbitrary.arbitrary[A]).map(NelList.apply)

  implicit def arbitraryNelList[A: Arbitrary]: Arbitrary[NelList[A]] = Arbitrary(genNelList[A])

  // Gen non empty Bufs (per Redis protocol)
  def genBuf: Gen[Buf] = for {
    s <- Gen.alphaStr.suchThat(_.nonEmpty)
    b <- Gen.oneOf(
      Buf.Utf8(s),
      Buf.ByteArray.Owned(s.getBytes("UTF-8"))
    )
  } yield b

  implicit val arbitraryBuf: Arbitrary[Buf] = Arbitrary(genBuf)

  def genZMember: Gen[ZMember] = for {
    d <- Arbitrary.arbitrary[Double]
    b <- genBuf
  } yield ZMember(d, b)


  implicit val arbitraryZMember: Arbitrary[ZMember] = Arbitrary(genZMember)

  def genZInterval: Gen[ZInterval] = for {
    d <- Arbitrary.arbitrary[Double]
    i <- Gen.oneOf(ZInterval.MAX, ZInterval.MIN, ZInterval.exclusive(d), ZInterval(d))
  } yield i

  implicit val arbitraryZInterval: Arbitrary[ZInterval] = Arbitrary(genZInterval)

  def genWeights: Gen[Weights] =
    genNelList[Double].map(nel => Weights(nel.list.toArray))

  implicit val arbitraryWeights: Arbitrary[Weights] = Arbitrary(genWeights)

  def genAgregate: Gen[Aggregate] = Gen.oneOf(Aggregate.Max, Aggregate.Min, Aggregate.Sum)

  implicit val arbitraryAgregate: Arbitrary[Aggregate] = Arbitrary(genAgregate)

  def encode(c: Command): Seq[String] = {
    val strings = CBToString(c.toChannelBuffer).split("\r\n")

    val length = strings.head.toList match {
      case '*' :: rest => rest.mkString.toInt
      case _ => fail("* is expected")
    }

    val result = strings.tail.grouped(2).foldRight(List.empty[String]) {
      case (Array(argLength, arg), acc) =>
        val al = argLength.toList match {
          case '$' :: rest => rest.mkString.toInt
          case _ => fail("$ is expected")
        }
        // Make sure $n corresponds to the argument length.
        assert(al == arg.length)
        arg :: acc
    }

    // Make sure *n corresponds to the number of arguments.
    assert(length == result.length)
    result
  }

  implicit class BufAsString(b: Buf) {
    def asString: String = b match {
      case Buf.Utf8(s) => s
    }
  }

  def checkSingleKey(c: String, f: Buf => Command): Unit = {
    forAll { key: Buf =>
      assert(encode(f(key)) == c +: Seq(key.asString))
    }

    intercept[ClientError](f(Buf.Empty))
  }

  def checkMultiKey(c: String, f: Seq[Buf] => Command): Unit = {
    forAll { keys: NelList[Buf] =>
      assert(
        encode(f(keys.list)) == c +: keys.list.map(_.asString)
      )
    }

    intercept[ClientError](encode(f(Seq.empty)))
    intercept[ClientError](encode(f(Seq(Buf.Empty))))
  }

  def checkSingleKeyMultiVal(c: String, f: (Buf, Seq[Buf]) => Command): Unit = {
    forAll { (key: Buf, vals: NelList[Buf]) =>
      assert(
        encode(f(key, vals.list)) == c +: key.asString +: vals.list.map(_.asString)
      )
    }

    intercept[ClientError](encode(f(Buf.Empty, Seq.empty)))
    intercept[ClientError](encode(f(Buf.Utf8("x"), Seq.empty)))
  }

  def checkSingleKeySingleVal(c: String, f: (Buf, Buf) => Command): Unit = {
    forAll { (key: Buf, value: Buf) =>
      assert(
        encode(f(key, value)) == c +: Seq(key.asString, value.asString)
      )
    }

    intercept[ClientError](encode(f(Buf.Empty, Buf.Empty)))
    intercept[ClientError](encode(f(Buf.Utf8("x"), Buf.Empty)))
  }

  def checkSingleKeyArbitraryVal[A: Arbitrary](c: String, f: (Buf, A) => Command): Unit = {
    forAll { (key: Buf, value: A) =>
      assert(
        encode(f(key, value)) == c +: Seq(key.asString, value.toString)
      )
    }

    Arbitrary.arbitrary[A].sample.foreach(a =>
      intercept[ClientError](encode(f(Buf.Empty, a)))
    )
  }

  def checkSingleKey2ArbitraryVals[A: Arbitrary, B: Arbitrary](
    c: String, f: (Buf, A, B) => Command
  ): Unit = {
    forAll { (key: Buf, a: A, b: B) =>
      assert(encode(f(key, a, b)) == c +: Seq(key.asString, a.toString, b.toString))
    }

    for {
      aa <- Arbitrary.arbitrary[A].sample
      bb <- Arbitrary.arbitrary[B].sample
    } intercept[ClientError](encode(f(Buf.Empty, aa, bb)))
  }
}

trait RedisClientTest extends RedisTest with BeforeAndAfterAll {

  implicit def s2b(s: String): Buf = StringToBuf(s)
  implicit def b2s(b: Buf): String = BufToString(b)

  override def beforeAll(): Unit = RedisCluster.start()
  override def afterAll(): Unit = RedisCluster.stop()

  protected def withRedisClient(testCode: Client => Any): Unit = {
    val client = Redis.newRichClient(RedisCluster.hostAddresses())
    Await.result(client.flushAll())
    try { testCode(client) } finally { client.close() }
  }

  protected def assertMBulkReply(reply: Future[Reply], expects: List[String],
    contains: Boolean = false) = Await.result(reply) match {
    case MBulkReply(msgs) => contains match {
      case true =>
        assert(!expects.isEmpty, "Test did no supply a list of expected replies.")
        val newMsgs = ReplyFormat.toString(msgs)
        expects.foreach({ msg =>
          val doesMBulkReplyContainMessage = newMsgs.contains(msg)
          assert(doesMBulkReplyContainMessage)
        })
      case false =>
        val actualMessages = ReplyFormat.toBuf(msgs).flatMap(Buf.Utf8.unapply)
        assert(actualMessages == expects)
    }

    case EmptyMBulkReply =>
      val isEmpty = true
      val actualReply = expects.isEmpty
      assert(actualReply == isEmpty)

    case r: Reply => fail("Expected MBulkReply, got %s".format(r))
    case _ => fail("Expected MBulkReply")
  }

  def assertBulkReply(reply: Future[Reply], expects: String) = Await.result(reply) match {
    case BulkReply(msg) => assert(BufToString(msg) == expects)
    case _ => fail("Expected BulkReply")
  }

  def assertBulkReply(reply: Future[Reply], expects: Buf) = Await.result(reply) match {
    case BulkReply(msg) => assert(msg == expects)
    case _ => fail("Expected BulkReply")
  }
}

trait SentinelClientTest extends RedisTest with BeforeAndAfterAll {

  override def beforeAll(): Unit = {
    RedisCluster.start(count = count, mode = RedisMode.Standalone)
    RedisCluster.start(count = sentinelCount, mode = RedisMode.Sentinel)
  }
  override def afterAll(): Unit = RedisCluster.stopAll()

  val sentinelCount: Int

  val count: Int

  def hostAndPort(address: InetSocketAddress) = {
    (address.getHostString, address.getPort)
  }

  def stopRedis(index: Int) = {
    RedisCluster.instanceStack(index).stop()
  }

  def redisAddress(index: Int) = {
    RedisCluster.address(sentinelCount + index).get
  }

  def sentinelAddress(index: Int) = {
    RedisCluster.address(index).get
  }

  protected def withRedisClient(testCode: TransactionalClient => Any) {
    withRedisClient(sentinelCount, sentinelCount + count)(testCode)
  }

  protected def withRedisClient(index: Int)(testCode: TransactionalClient => Any) {
    withRedisClient(sentinelCount + index, sentinelCount + index + 1)(testCode)
  }

  protected def withRedisClient(from: Int, until: Int)(testCode: TransactionalClient => Any) = {
    val client = Redis.newTransactionalClient(RedisCluster.hostAddresses(from, until))
    try { testCode(client) } finally { client.close() }
  }

  protected def withSentinelClient(index: Int)(testCode: SentinelClient => Any) {
    val client = SentinelClient(
<<<<<<< HEAD
      ClientBuilder()
        .codec(new redis.Redis())
        .hosts(RedisCluster.hostAddresses(from = index, until = index + 1))
        .hostConnectionLimit(1)
        .buildFactory())
    try {
      testCode(client)
    }
    finally {
      client.close()
    }
  }
}
=======
      Redis.client.newClient(RedisCluster.hostAddresses(from = index, until = index + 1)))
    try { testCode(client) } finally { client.close() }
  }
}
>>>>>>> e1e74237
<|MERGE_RESOLUTION|>--- conflicted
+++ resolved
@@ -285,23 +285,7 @@
 
   protected def withSentinelClient(index: Int)(testCode: SentinelClient => Any) {
     val client = SentinelClient(
-<<<<<<< HEAD
-      ClientBuilder()
-        .codec(new redis.Redis())
-        .hosts(RedisCluster.hostAddresses(from = index, until = index + 1))
-        .hostConnectionLimit(1)
-        .buildFactory())
-    try {
-      testCode(client)
-    }
-    finally {
-      client.close()
-    }
-  }
-}
-=======
       Redis.client.newClient(RedisCluster.hostAddresses(from = index, until = index + 1)))
     try { testCode(client) } finally { client.close() }
   }
-}
->>>>>>> e1e74237
+}