--- conflicted
+++ resolved
@@ -64,27 +64,7 @@
       close()
       Future.value(response)
 
-<<<<<<< HEAD
     case reqIn: HttpAsk =>
-      val req = new Ask {
-        val httpAsk = reqIn
-        override val httpMessage = reqIn
-        lazy val remoteSocketAddress = trans.remoteAddress match {
-          case ia: InetSocketAddress => ia
-          case _ => new InetSocketAddress(0)
-        }
-
-        override val reader =
-          if (reqIn.isChunked) {
-            val coll = Transport.collate(trans, readChunk)
-            coll.proxyTo(eos)
-            coll: Reader
-          } else {
-            eos.setDone()
-            BufReader(ChannelBufferBuf.Owned(reqIn.getContent))
-          }
-=======
-    case reqIn: HttpRequest =>
       val reader = if (reqIn.isChunked) {
         val coll = Transport.collate(trans, readChunk)
         coll.proxyTo(eos)
@@ -93,14 +73,13 @@
         eos.setDone()
         BufReader(ChannelBufferBuf.Owned(reqIn.getContent))
       }
->>>>>>> 9076750e
 
       val addr = trans.remoteAddress match {
         case ia: InetSocketAddress => ia
         case _ => new InetSocketAddress(0)
       }
 
-      val req = Request(reqIn, reader, addr)
+      val req = Ask(reqIn, reader, addr)
       service(req)
 
     case invalid =>
