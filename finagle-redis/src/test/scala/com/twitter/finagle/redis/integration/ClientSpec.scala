--- conflicted
+++ resolved
@@ -1,13 +1,10 @@
 package com.twitter.finagle.redis.integration
 
-<<<<<<< HEAD
 import org.specs.SpecificationWithJUnit
-=======
 import com.twitter.finagle.builder.ClientBuilder
 import com.twitter.finagle.redis.protocol._
 import com.twitter.finagle.redis.{Redis, ClientError, TransactionalClient}
 import com.twitter.finagle.redis.util.{BytesToString, RedisCluster, ReplyFormat}
->>>>>>> 2adabf7d
 import com.twitter.finagle.Service
 import com.twitter.finagle.builder.ClientBuilder
 import com.twitter.finagle.redis.Client
@@ -279,7 +276,6 @@
 
     }
 
-<<<<<<< HEAD
     "perform list commands" in {
       "push members and pop them off" in {
         val key = "push"
@@ -433,9 +429,7 @@
         client.sRem(key, List(baz))() mustEqual 0
       }
 
-}
-
-=======
+    }
 
     "perform commands as a transaction" in {
       "set and get transaction" in {
@@ -480,7 +474,6 @@
 
     }
 
->>>>>>> 2adabf7d
   }
 
 }