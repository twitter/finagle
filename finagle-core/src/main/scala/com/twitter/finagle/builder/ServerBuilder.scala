package com.twitter.finagle.builder

import com.twitter.finagle._
import com.twitter.finagle.channel.OpenConnectionsThresholds
import com.twitter.finagle.channel.IdleConnectionFilter
import com.twitter.finagle.dispatch.ExpiringServerDispatcher
import com.twitter.finagle.netty3.Netty3Listener
import com.twitter.finagle.ssl.{Ssl, Engine}
import com.twitter.finagle.stats.{StatsReceiver, NullStatsReceiver}
import com.twitter.finagle.tracing.{NullTracer, Tracer}
import com.twitter.finagle.util._
import com.twitter.finagle.transport.Transport
import com.twitter.util.{Closable, Duration, Future, Monitor, NullMonitor,   Time}
import java.net.{InetAddress, InetSocketAddress, SocketAddress}
import java.util.concurrent.atomic.AtomicBoolean
import java.util.logging.{Logger, Level}
import javax.net.ssl.SSLEngine
import org.jboss.netty.channel.ServerChannelFactory
import scala.annotation.implicitNotFound
import scala.collection.mutable

/**
 * A listening server.
 */
trait Server extends Closable {
  /**
   * When a server is bound to an ephemeral port, gets back the address
   * with concrete listening port picked.
   */
  def localAddress: SocketAddress
}

/**
 * Factory for [[com.twitter.finagle.builder.ServerBuilder]] instances
 */
object ServerBuilder {

  type Complete[Req, Rep] = ServerBuilder[
    Req, Rep, ServerConfig.Yes,
    ServerConfig.Yes, ServerConfig.Yes]

  def apply() = new ServerBuilder()
  def get() = apply()

  /**
   * Provides a typesafe `build` for Java.
   */
  def safeBuild[Req, Rep](service: Service[Req, Rep], builder: Complete[Req, Rep]): Server =
    builder.build(service)(ServerConfigEvidence.FullyConfigured)
}

object ServerConfig {
  sealed abstract trait Yes
  type FullySpecified[Req, Rep] = ServerConfig[Req, Rep, Yes, Yes, Yes]
}

@implicitNotFound("Builder is not fully configured: Codec: ${HasCodec}, BindTo: ${HasBindTo}, Name: ${HasName}")
trait ServerConfigEvidence[HasCodec, HasBindTo, HasName]

private[builder] object ServerConfigEvidence {
  implicit object FullyConfigured extends ServerConfigEvidence[ServerConfig.Yes, ServerConfig.Yes, ServerConfig.Yes]
}

private[builder] case class BufferSize(
  send: Option[Int] = None,
  recv: Option[Int] = None
)

private[builder] case class TimeoutConfig(
  hostConnectionMaxIdleTime: Option[Duration] = None,
  hostConnectionMaxLifeTime: Option[Duration] = None,
  requestTimeout: Option[Duration] = None,
  readTimeout: Option[Duration] = None,
  writeCompletionTimeout: Option[Duration] = None
)

/**
 * A configuration object that represents what shall be built.
 */
private[builder] final case class ServerConfig[Req, Rep, HasCodec, HasBindTo, HasName](
  private val _codecFactory:                    Option[CodecFactory[Req, Rep]#Server]    = None,
  private val _statsReceiver:                   Option[StatsReceiver]                    = None,
  private val _monitor:                         Option[(String, SocketAddress) => Monitor] = None,
  private val _name:                            Option[String]                           = None,
  private val _bufferSize:                      BufferSize                               = BufferSize(),
  private val _keepAlive:                       Option[Boolean]                          = None,
  private val _backlog:                         Option[Int]                              = None,
  private val _bindTo:                          Option[SocketAddress]                    = None,
  private val _logger:                          Option[Logger]                           = None,
  private val _newEngine:                       Option[() => Engine]                     = None,
  private val _channelFactory:                  ServerChannelFactory                     = Netty3Listener.channelFactory,
  private val _maxConcurrentRequests:           Option[Int]                              = None,
  private val _timeoutConfig:                   TimeoutConfig                            = TimeoutConfig(),
  private val _tracer:                          Tracer                                   = NullTracer,
  private val _openConnectionsThresholds:       Option[OpenConnectionsThresholds]        = None,
  private val _cancelOnHangup:                  Boolean                                  = true,
  private val _logChannelActivity:              Boolean                                  = false,
  private val _daemon:                          Boolean                                  = false)
{
  import ServerConfig._

  /**
   * The Scala compiler errors if the case class members don't have underscores.
   * Nevertheless, we want a friendly public API so we create delegators without
   * underscores.
   */
  lazy val codecFactory               = _codecFactory.get
  val statsReceiver                   = _statsReceiver
  val monitor                         = _monitor
  lazy val name                       = _name.get
  val bufferSize                      = _bufferSize
  val keepAlive                       = _keepAlive
  val backlog                         = _backlog
  lazy val bindTo                     = _bindTo.get
  val logger                          = _logger
  val newEngine                       = _newEngine
  val channelFactory                  = _channelFactory
  val maxConcurrentRequests           = _maxConcurrentRequests
  val hostConnectionMaxIdleTime       = _timeoutConfig.hostConnectionMaxIdleTime
  val hostConnectionMaxLifeTime       = _timeoutConfig.hostConnectionMaxLifeTime
  val requestTimeout                  = _timeoutConfig.requestTimeout
  val readTimeout                     = _timeoutConfig.readTimeout
  val writeCompletionTimeout          = _timeoutConfig.writeCompletionTimeout
  val timeoutConfig                   = _timeoutConfig
  val tracer                          = _tracer
  val openConnectionsThresholds       = _openConnectionsThresholds
  val cancelOnHangup                  = _cancelOnHangup
  val logChannelActivity              = _logChannelActivity
  val daemon                          = _daemon

  def toMap = Map(
    "codecFactory"                    -> _codecFactory,
    "statsReceiver"                   -> _statsReceiver,
    "monitor"                         -> _monitor,
    "name"                            -> _name,
    "bufferSize"                      -> _bufferSize,
    "keepAlive"                       -> _keepAlive,
    "backlog"                         -> _backlog,
    "bindTo"                          -> _bindTo,
    "logger"                          -> _logger,
    "newEngine"                       -> _newEngine,
    "channelFactory"                  -> Some(_channelFactory),
    "maxConcurrentRequests"           -> _maxConcurrentRequests,
    "hostConnectionMaxIdleTime"       -> _timeoutConfig.hostConnectionMaxIdleTime,
    "hostConnectionMaxLifeTime"       -> _timeoutConfig.hostConnectionMaxLifeTime,
    "requestTimeout"                  -> _timeoutConfig.requestTimeout,
    "readTimeout"                     -> _timeoutConfig.readTimeout,
    "writeCompletionTimeout"          -> _timeoutConfig.writeCompletionTimeout,
    "tracer"                          -> Some(_tracer),
    "openConnectionsThresholds"       -> Some(_openConnectionsThresholds),
    "cancelOnHangup"                  -> Some(_cancelOnHangup),
    "logChannelActivity"              -> Some(_logChannelActivity),
    "daemon"                          -> Some(_daemon)
  )

  override def toString = {
    "ServerConfig(%s)".format(
      toMap flatMap {
        case (k, Some(v)) =>
          Some("%s=%s".format(k, v))
        case _ =>
          None
      } mkString(", "))
  }

  def validated: ServerConfig[Req, Rep, Yes, Yes, Yes] = {
    _codecFactory getOrElse { throw new IncompleteSpecification("No codec was specified") }
    _bindTo       getOrElse { throw new IncompleteSpecification("No bindTo was specified") }
    _name         getOrElse { throw new IncompleteSpecification("No name were specified") }
    copy()
  }
}

/**
 * A handy Builder for constructing Servers (i.e., binding Services to
 * a port).  This class is subclassable. Override copy() and build()
 * to do your own dirty work.
 *
 * The main class to use is [[com.twitter.finagle.builder.ServerBuilder]], as so
 * {{{
 * ServerBuilder()
 *   .codec(Http)
 *   .hostConnectionMaxLifeTime(5.minutes)
 *   .readTimeout(2.minutes)
 *   .name("servicename")
 *   .bindTo(new InetSocketAddress(serverPort))
 *   .build(plusOneService)
 * }}}
 *
 * The `ServerBuilder` requires the definition of `codec`, `bindTo`
 * and `name`. In Scala, these are statically type
 * checked, and in Java the lack of any of the above causes a runtime
 * error.
 *
 * The `build` method uses an implicit argument to statically
 * typecheck the builder (to ensure completeness, see above). The Java
 * compiler cannot provide such implicit, so we provide a separate
 * function in Java to accomplish this. Thus, the Java code for the
 * above is
 *
 * {{{
 * ServerBuilder.safeBuild(
 *  plusOneService,
 *  ServerBuilder.get()
 *   .codec(Http)
 *   .hostConnectionMaxLifeTime(5.minutes)
 *   .readTimeout(2.minutes)
 *   .name("servicename")
 *   .bindTo(new InetSocketAddress(serverPort)));
 * }}}
 *
 * Alternatively, using the `unsafeBuild` method on `ServerBuilder`
 * verifies the builder dynamically, resulting in a runtime error
 * instead of a compiler error.
 */
class ServerBuilder[Req, Rep, HasCodec, HasBindTo, HasName] private[builder](
  val config: ServerConfig[Req, Rep, HasCodec, HasBindTo, HasName]
) {
  import ServerConfig._

  // Convenient aliases.
  type FullySpecifiedConfig = FullySpecified[Req, Rep]
  type ThisConfig           = ServerConfig[Req, Rep, HasCodec, HasBindTo, HasName]
  type This                 = ServerBuilder[Req, Rep, HasCodec, HasBindTo, HasName]

  private[builder] def this() = this(new ServerConfig)

  override def toString() = "ServerBuilder(%s)".format(config.toString)

  protected def copy[Req1, Rep1, HasCodec1, HasBindTo1, HasName1](
    config: ServerConfig[Req1, Rep1, HasCodec1, HasBindTo1, HasName1]
  ): ServerBuilder[Req1, Rep1, HasCodec1, HasBindTo1, HasName1] =
    new ServerBuilder(config)

  protected def withConfig[Req1, Rep1, HasCodec1, HasBindTo1, HasName1](
    f: ServerConfig[Req, Rep, HasCodec, HasBindTo, HasName] =>
       ServerConfig[Req1, Rep1, HasCodec1, HasBindTo1, HasName1]
    ): ServerBuilder[Req1, Rep1, HasCodec1, HasBindTo1, HasName1] = copy(f(config))

  def codec[Req1, Rep1](
    codec: Codec[Req1, Rep1]
  ): ServerBuilder[Req1, Rep1, Yes, HasBindTo, HasName] =
    withConfig(_.copy(_codecFactory = Some(Function.const(codec) _)))

  def codec[Req1, Rep1](
    codecFactory: CodecFactory[Req1, Rep1]#Server
  ): ServerBuilder[Req1, Rep1, Yes, HasBindTo, HasName] =
    withConfig(_.copy(_codecFactory = Some(codecFactory)))

  def codec[Req1, Rep1](
    codecFactory: CodecFactory[Req1, Rep1]
  ): ServerBuilder[Req1, Rep1, Yes, HasBindTo, HasName] =
    withConfig(_.copy(_codecFactory = Some(codecFactory.server)))

  def reportTo(receiver: StatsReceiver): This =
    withConfig(_.copy(_statsReceiver = Some(receiver)))

  def name(value: String): ServerBuilder[Req, Rep, HasCodec, HasBindTo, Yes] =
    withConfig(_.copy(_name = Some(value)))

  def sendBufferSize(value: Int): This =
    withConfig(_.copy(_bufferSize = config.bufferSize.copy(send = Some(value))))

  def recvBufferSize(value: Int): This =
    withConfig(_.copy(_bufferSize = config.bufferSize.copy(recv = Some(value))))

  def keepAlive(value: Boolean): This =
    withConfig(_.copy(_keepAlive = Some(value)))

  def backlog(value: Int): This =
    withConfig(_.copy(_backlog = Some(value)))

  def bindTo(address: SocketAddress): ServerBuilder[Req, Rep, HasCodec, Yes, HasName] =
    withConfig(_.copy(_bindTo = Some(address)))

  def channelFactory(cf: ServerChannelFactory): This =
    withConfig(_.copy(_channelFactory = cf))

  def logger(logger: Logger): This =
    withConfig(_.copy(_logger = Some(logger)))

  def logChannelActivity(v: Boolean): This =
    withConfig(_.copy(_logChannelActivity = v))

  def tls(certificatePath: String, keyPath: String,
          caCertificatePath: String = null, ciphers: String = null, nextProtos: String = null): This =
    newFinagleSslEngine(() => Ssl.server(certificatePath, keyPath, caCertificatePath, ciphers, nextProtos))

  /**
   * Provide a raw SSL engine that is used to establish SSL sessions.
   */
  def newSslEngine(newSsl: () => SSLEngine): This =
    newFinagleSslEngine(() => new Engine(newSsl()))

  def newFinagleSslEngine(v: () => Engine): This =
    withConfig(_.copy(_newEngine = Some(v)))

  def maxConcurrentRequests(max: Int): This =
    withConfig(_.copy(_maxConcurrentRequests = Some(max)))

  def hostConnectionMaxIdleTime(howlong: Duration): This =
    withConfig(c => c.copy(_timeoutConfig = c.timeoutConfig.copy(hostConnectionMaxIdleTime = Some(howlong))))

  def hostConnectionMaxLifeTime(howlong: Duration): This =
    withConfig(c => c.copy(_timeoutConfig = c.timeoutConfig.copy(hostConnectionMaxLifeTime = Some(howlong))))

  def requestTimeout(howlong: Duration): This =
    withConfig(c => c.copy(_timeoutConfig = c.timeoutConfig.copy(requestTimeout = Some(howlong))))

  def readTimeout(howlong: Duration): This =
    withConfig(c => c.copy(_timeoutConfig = c.timeoutConfig.copy(readTimeout = Some(howlong))))

  def writeCompletionTimeout(howlong: Duration): This =
    withConfig(c => c.copy(_timeoutConfig = c.timeoutConfig.copy(writeCompletionTimeout = Some(howlong))))

  def monitor(mFactory: (String, SocketAddress) => Monitor): This =
    withConfig(_.copy(_monitor = Some(mFactory)))

  @deprecated("Use tracer() instead", "7.0.0")
  def tracerFactory(factory: Tracer.Factory): This =
    tracer(factory())

  // API compatibility method
  @deprecated("Use tracer() instead", "7.0.0")
  def tracerFactory(t: Tracer): This =
    tracer(t)

  def tracer(t: Tracer): This =
    withConfig(_.copy(_tracer = t))

  /**
   * Cancel pending futures whenever the the connection is shut down.
   * This defaults to true.
   */
  def cancelOnHangup(yesOrNo: Boolean): This =
    withConfig(_.copy(_cancelOnHangup = yesOrNo))

  def openConnectionsThresholds(thresholds: OpenConnectionsThresholds): This =
    withConfig(_.copy(_openConnectionsThresholds = Some(thresholds)))

  /**
   * When true, the server is daemonized. As with java threads, a
   * process can only exit only when all remaining servers are daemonized.
   * False by default.
   */
  def daemon(daemonize: Boolean): This =
    withConfig(_.copy(_daemon = daemonize))

  /* Builder methods follow */

  /**
   * Construct the Server, given the provided Service.
   */
  def build(service: Service[Req, Rep]) (
    implicit THE_BUILDER_IS_NOT_FULLY_SPECIFIED_SEE_ServerBuilder_DOCUMENTATION:
      ServerConfigEvidence[HasCodec, HasBindTo, HasName]
   ): Server = build(ServiceFactory.const(service))

  @deprecated("Used for ABI compat", "5.0.1")
  def build(service: Service[Req, Rep],
    THE_BUILDER_IS_NOT_FULLY_SPECIFIED_SEE_ServerBuilder_DOCUMENTATION:
      ThisConfig =:= FullySpecifiedConfig
   ): Server = build(ServiceFactory.const(service), THE_BUILDER_IS_NOT_FULLY_SPECIFIED_SEE_ServerBuilder_DOCUMENTATION)

  /**
   * Construct the Server, given the provided Service factory.
   */
  @deprecated("Use the ServiceFactory variant instead", "5.0.1")
  def build(serviceFactory: () => Service[Req, Rep])(
    implicit THE_BUILDER_IS_NOT_FULLY_SPECIFIED_SEE_ServerBuilder_DOCUMENTATION:
      ThisConfig =:= FullySpecifiedConfig
  ): Server = build((_:ClientConnection) => serviceFactory())(THE_BUILDER_IS_NOT_FULLY_SPECIFIED_SEE_ServerBuilder_DOCUMENTATION)

  /**
   * Construct the Server, given the provided ServiceFactory. This
   * is useful if the protocol is stateful (e.g., requires authentication
   * or supports transactions).
   */
  @deprecated("Use the ServiceFactory variant instead", "5.0.1")
  def build(serviceFactory: (ClientConnection) => Service[Req, Rep])(
    implicit THE_BUILDER_IS_NOT_FULLY_SPECIFIED_SEE_ServerBuilder_DOCUMENTATION:
      ThisConfig =:= FullySpecifiedConfig
  ): Server = build(new ServiceFactory[Req, Rep] {
    def apply(conn: ClientConnection) = Future.value(serviceFactory(conn))
    def close(deadline: Time) = Future.Done
  }, THE_BUILDER_IS_NOT_FULLY_SPECIFIED_SEE_ServerBuilder_DOCUMENTATION)

  /**
   * Construct the Server, given the provided ServiceFactory. This
   * is useful if the protocol is stateful (e.g., requires authentication
   * or supports transactions).
   */
  def build(serviceFactory: ServiceFactory[Req, Rep])(
    implicit THE_BUILDER_IS_NOT_FULLY_SPECIFIED_SEE_ServerBuilder_DOCUMENTATION:
      ServerConfigEvidence[HasCodec, HasBindTo, HasName]
  ): Server = new Server {
    import com.twitter.finagle.server._
    import com.twitter.finagle.netty3._

    val codecConfig = ServerCodecConfig(
      serviceName = config.name, boundAddress = config.bindTo)
    val codec = config.codecFactory(codecConfig)

    val statsReceiver = config.statsReceiver match {
      case Some(sr) => sr.scope(config.name)
      case None => NullStatsReceiver
    }
    val logger = config.logger getOrElse Logger.getLogger(config.name)

<<<<<<< HEAD
    val serverAddr = new InetSocketAddress(NetUtil.getLocalHost(), 0) //don't care about multi-homed, or port
    val monitor = config.monitor map(_( config.name, serverAddr)) getOrElse NullMonitor
=======
    val monitor = config.monitor match {
      case Some(newMonitor) =>
        newMonitor(config.name, InetSocketAddressUtil.toPublic(config.bindTo))
      case None => 
        NullMonitor
    } 
>>>>>>> cb84e1a3

    val tracer = config.tracer
    val timer = DefaultTimer.twitter
    val nettyTimer = DefaultTimer

    val listener = Netty3Listener[Any, Any](
      name = config.name,
      pipelineFactory = codec.pipelineFactory,
      channelSnooper =
        if (config.logChannelActivity) 
          Some(ChannelSnooper(config.name)(logger.log(Level.INFO, _, _)))
        else None,
      channelFactory = config.channelFactory,
      bootstrapOptions = {
        val o = new mutable.MapBuilder[String, Object, Map[String, Object]](Map())
        o += "soLinger" -> (0: java.lang.Integer)
        o += "reuseAddress" -> java.lang.Boolean.TRUE
        o += "child.tcpNoDelay" -> java.lang.Boolean.TRUE

        for (v <- config.backlog) 
          o += "backlog" -> (v: java.lang.Integer)
        for (v <- config.bufferSize.send) 
          o += "child.sendBufferSize" -> (v: java.lang.Integer)
        for (v <- config.bufferSize.recv) 
          o += "child.receiveBufferSize" -> (v: java.lang.Integer)
        for (v <- config.keepAlive) 
          o += "child.keepAlive" -> (v: java.lang.Boolean)

        o.result()
      },
      channelReadTimeout = config.readTimeout getOrElse Duration.Top,
      channelWriteCompletionTimeout = 
        config.writeCompletionTimeout getOrElse Duration.Top,
      tlsConfig = config.newEngine map(Netty3ListenerTLSConfig),
      timer = timer,
      nettyTimer = nettyTimer,
      statsReceiver = statsReceiver,
      monitor = monitor,
      logger = logger
    )

    val channelMaxIdleTime = 
      config.hostConnectionMaxIdleTime getOrElse Duration.Top
    val channelMaxLifeTime = 
      config.hostConnectionMaxLifeTime getOrElse Duration.Top
    val serverDispatcher: (Transport[Any, Any], Service[Req, Rep]) => Closable =
      if (channelMaxIdleTime < Duration.Top || channelMaxLifeTime < Duration.Top) {
        val idleTime = if (channelMaxIdleTime < Duration.Top) 
          Some(channelMaxIdleTime) else None
        val lifeTime = if (channelMaxLifeTime < Duration.Top) 
          Some(channelMaxLifeTime) else None
        ExpiringServerDispatcher[Req, Rep, Any, Any](
          idleTime, lifeTime, timer,
          statsReceiver.scope("expired"),
          codec.newServerDispatcher)
      } else codec.newServerDispatcher _

    val server = DefaultServer[Req, Rep, Any, Any](
      name = config.name,
      listener = listener,
      serviceTransport = serverDispatcher,
      requestTimeout = config.requestTimeout getOrElse Duration.Top,
      maxConcurrentRequests = config.maxConcurrentRequests getOrElse Int.MaxValue,
      cancelOnHangup = config.cancelOnHangup,
      prepare = codec.prepareConnFactory(_),
      timer = timer,
      monitor = monitor,
      logger = logger,
      statsReceiver = statsReceiver,
      tracer = tracer,
      reporter = NullReporterFactory
    )

    val factory = config.openConnectionsThresholds match {
      case Some(thresh) =>
        new IdleConnectionFilter(serviceFactory, thresh, statsReceiver.scope("idle"))
      case None =>
        serviceFactory
    }

    val listeningServer = server.serve(config.bindTo, factory)
    val closed = new AtomicBoolean(false)

    if (!config.daemon) ExitGuard.guard()
    def close(deadline: Time): Future[Unit] = {
      if (!closed.compareAndSet(false, true)) {
        logger.log(Level.WARNING, "Server closed multiple times!",
          new Exception/*stack trace please*/)
        return Future.exception(new IllegalStateException)
      }

      listeningServer.close(deadline) ensure {
        if (!config.daemon) ExitGuard.unguard()
      }
    }

    val localAddress = listeningServer.boundAddress
  }

  @deprecated("Used for ABI compat", "5.0.1")
  def build(serviceFactory: ServiceFactory[Req, Rep],
    THE_BUILDER_IS_NOT_FULLY_SPECIFIED_SEE_ServerBuilder_DOCUMENTATION:
      ThisConfig =:= FullySpecifiedConfig
  ): Server = build(serviceFactory)(
    new ServerConfigEvidence[HasCodec, HasBindTo, HasName]{})

  /**
   * Construct a Service, with runtime checks for builder
   * completeness.
   */
  def unsafeBuild(service: Service[Req, Rep]): Server =
    withConfig(_.validated).build(service)
}<|MERGE_RESOLUTION|>--- conflicted
+++ resolved
@@ -407,17 +407,12 @@
     }
     val logger = config.logger getOrElse Logger.getLogger(config.name)
 
-<<<<<<< HEAD
-    val serverAddr = new InetSocketAddress(NetUtil.getLocalHost(), 0) //don't care about multi-homed, or port
-    val monitor = config.monitor map(_( config.name, serverAddr)) getOrElse NullMonitor
-=======
     val monitor = config.monitor match {
       case Some(newMonitor) =>
         newMonitor(config.name, InetSocketAddressUtil.toPublic(config.bindTo))
-      case None => 
+      case None =>
         NullMonitor
-    } 
->>>>>>> cb84e1a3
+    }
 
     val tracer = config.tracer
     val timer = DefaultTimer.twitter
@@ -427,7 +422,7 @@
       name = config.name,
       pipelineFactory = codec.pipelineFactory,
       channelSnooper =
-        if (config.logChannelActivity) 
+        if (config.logChannelActivity)
           Some(ChannelSnooper(config.name)(logger.log(Level.INFO, _, _)))
         else None,
       channelFactory = config.channelFactory,
@@ -437,19 +432,19 @@
         o += "reuseAddress" -> java.lang.Boolean.TRUE
         o += "child.tcpNoDelay" -> java.lang.Boolean.TRUE
 
-        for (v <- config.backlog) 
+        for (v <- config.backlog)
           o += "backlog" -> (v: java.lang.Integer)
-        for (v <- config.bufferSize.send) 
+        for (v <- config.bufferSize.send)
           o += "child.sendBufferSize" -> (v: java.lang.Integer)
-        for (v <- config.bufferSize.recv) 
+        for (v <- config.bufferSize.recv)
           o += "child.receiveBufferSize" -> (v: java.lang.Integer)
-        for (v <- config.keepAlive) 
+        for (v <- config.keepAlive)
           o += "child.keepAlive" -> (v: java.lang.Boolean)
 
         o.result()
       },
       channelReadTimeout = config.readTimeout getOrElse Duration.Top,
-      channelWriteCompletionTimeout = 
+      channelWriteCompletionTimeout =
         config.writeCompletionTimeout getOrElse Duration.Top,
       tlsConfig = config.newEngine map(Netty3ListenerTLSConfig),
       timer = timer,
@@ -459,15 +454,15 @@
       logger = logger
     )
 
-    val channelMaxIdleTime = 
+    val channelMaxIdleTime =
       config.hostConnectionMaxIdleTime getOrElse Duration.Top
-    val channelMaxLifeTime = 
+    val channelMaxLifeTime =
       config.hostConnectionMaxLifeTime getOrElse Duration.Top
     val serverDispatcher: (Transport[Any, Any], Service[Req, Rep]) => Closable =
       if (channelMaxIdleTime < Duration.Top || channelMaxLifeTime < Duration.Top) {
-        val idleTime = if (channelMaxIdleTime < Duration.Top) 
+        val idleTime = if (channelMaxIdleTime < Duration.Top)
           Some(channelMaxIdleTime) else None
-        val lifeTime = if (channelMaxLifeTime < Duration.Top) 
+        val lifeTime = if (channelMaxLifeTime < Duration.Top)
           Some(channelMaxLifeTime) else None
         ExpiringServerDispatcher[Req, Rep, Any, Any](
           idleTime, lifeTime, timer,
