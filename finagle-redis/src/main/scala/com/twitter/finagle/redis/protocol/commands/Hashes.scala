--- conflicted
+++ resolved
@@ -171,11 +171,7 @@
       case None        => bufs
     }
     val withPattern = pattern match {
-<<<<<<< HEAD
-      case Some(pattern) => withCount ++ Seq(Match.MATCH_CB, pattern)
-=======
-      case Some(pattern) => withCount ++ Seq(CommandBytes.PATTERN, pattern)
->>>>>>> 5d2cb2a5
+      case Some(pattern) => withCount ++ Seq(CommandBytes.MATCH, pattern)
       case None          => withCount
     }
     RedisCodec.bufToUnifiedChannelBuffer(withPattern)
