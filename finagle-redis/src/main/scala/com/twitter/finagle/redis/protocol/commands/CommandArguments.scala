--- conflicted
+++ resolved
@@ -142,25 +142,14 @@
 }
 
 
-<<<<<<< HEAD
 object Match {
-  val MATCH: String = "MATCH"
-  val MATCH_BUF: Buf = StringToBuf(MATCH)
-  val MATCH_CB: ChannelBuffer = StringToChannelBuffer(MATCH)
-
-=======
-object Pattern {
->>>>>>> 5d2cb2a5
   def apply(args: Seq[String]): Option[String] = {
     RequireClientProtocol(
       args != null && !args.isEmpty,
       "AGGREGATE can not be specified with empty list")
     args.head.toUpperCase match {
-<<<<<<< HEAD
-      case MATCH => Some(args(1))
-=======
+      case Commands.MATCH => Some(args(1))
       case Commands.AGGREGATE => Some(args(1))
->>>>>>> 5d2cb2a5
       case _ => None
     }
   }
