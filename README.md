--- conflicted
+++ resolved
@@ -1,13 +1,9 @@
-<<<<<<< HEAD
-
 [![Build Status](https://secure.travis-ci.org/twitter/finagle.png)](http://travis-ci.org/twitter/finagle)
 
-=======
 # This README is out of date
 We've got plans to update this README, but in the mean time, check out [the updated documentation here](http://twitter.github.io/finagle/).
 
 # Project setup
->>>>>>> cb84e1a3
 Finagle is built using [sbt](https://github.com/sbt/sbt). We've included a bootstrap script to ensure the correct version of sbt is used. To build:
 
 	$ ./sbt test
