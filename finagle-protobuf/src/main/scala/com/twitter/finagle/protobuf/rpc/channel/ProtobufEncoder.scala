--- conflicted
+++ resolved
@@ -1,5 +1,11 @@
 package com.twitter.finagle.protobuf.rpc.channel
 
+import org.jboss.netty.handler.codec.oneone.OneToOneEncoder
+import org.jboss.netty.channel.ChannelHandlerContext
+import org.jboss.netty.channel.Channel
+import org.jboss.netty.buffer.ChannelBuffers
+
+import com.google.protobuf.Message
 
 /**
  * Knows how to encode a ("doSomething()", ProtobufMessage) tuple.
@@ -8,15 +14,9 @@
  * ==============
  *
  * Offset: 0             4                8
-<<<<<<< HEAD
- * +-------------+----------------+------------------+
- * | method code | message length | protobuf message |
- * +-------------+----------------+------------------+
-=======
  *         +-------------+----------------+------------------+
  *         | method code | message length | protobuf message |
  *         +-------------+----------------+------------------+
->>>>>>> 498d1b07
  *
  *
  */
