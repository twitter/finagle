--- conflicted
+++ resolved
@@ -173,35 +173,6 @@
           apply(addr) // lost the race, try again
         }
     }
-<<<<<<< HEAD
-  }
-
-  // borrows heavily from the netty http2 example
-  class UpgradeRequestHandler extends ChannelDuplexHandler with BufferingChannelOutboundHandler {
-    override def channelRead(ctx: ChannelHandlerContext, msg: Any): Unit = {
-      // receives an upgrade response
-      // removes self from pipeline
-      // drops message
-      // Done with this handler, remove it from the pipeline.
-      msg match {
-        case settings: Http2Settings => // drop!
-          ctx.pipeline.remove(this)
-        case _ =>
-          ctx.fireChannelRead(msg)
-      }
-    }
-
-    private[this] val first = new AtomicBoolean(true)
-
-    /**
-     * We write the first message directly and it serves as the upgrade request.
-     * The rest of the handlers will mutate it to look like a good upgrade
-     * request.  We buffer the rest of the writes until we upgrade successfully.
-     */
-    override def write(ctx: ChannelHandlerContext, msg: Any, promise: ChannelPromise): Unit =
-      if (first.compareAndSet(true, false)) ctx.writeAndFlush(msg, promise)
-      else super.write(ctx, msg, promise) // this buffers the write until the handler is removed
-  }
 }
 
 private[http2] class SchemifyingHandler(defaultScheme: String) extends ChannelOutboundHandlerAdapter {
@@ -252,6 +223,3 @@
     ctx.fireChannelRead(rep)
   }
 }
-=======
-}
->>>>>>> 87aec151
