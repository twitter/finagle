--- conflicted
+++ resolved
@@ -215,11 +215,7 @@
       case None        => bufs
     }
     val withPattern = pattern match {
-<<<<<<< HEAD
-      case Some(pattern) => withCount ++ Seq(Match.MATCH_BUF, pattern)
-=======
-      case Some(pattern) => withCount ++ Seq(CommandBytes.PATTERN, pattern)
->>>>>>> 5d2cb2a5
+      case Some(pattern) => withCount ++ Seq(CommandBytes.MATCH, pattern)
       case None          => withCount
     }
     RedisCodec.bufToUnifiedChannelBuffer(withPattern)
@@ -279,13 +275,8 @@
 
   def findArgs(args: Seq[String]): (Seq[String], Seq[String]) = {
     args.head.toUpperCase match {
-<<<<<<< HEAD
-      case Count.COUNT     => args.splitAt(2)
-      case Match.MATCH => args.splitAt(2)
-=======
       case Commands.COUNT     => args.splitAt(2)
-      case Commands.PATTERN => args.splitAt(2)
->>>>>>> 5d2cb2a5
+      case Commands.MATCH => args.splitAt(2)
       case s => throw ClientError("COUNT or PATTERN argument expected, found %s".format(s))
     }
   }
