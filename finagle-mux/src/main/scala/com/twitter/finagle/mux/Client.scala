package com.twitter.finagle.mux

import com.twitter.conversions.time._
import com.twitter.finagle.context.Contexts
import com.twitter.finagle.netty3.{ChannelBufferBuf, BufChannelBuffer}
import com.twitter.finagle.stats.StatsReceiver
import com.twitter.finagle.tracing.{Trace, Annotation}
import com.twitter.finagle.transport.Transport
import com.twitter.finagle.util.DefaultTimer
import com.twitter.finagle.{Dtab, Service, WriteException, NoStacktrace, Status}
import com.twitter.util.{Future, Promise, Time, Duration}
import java.util.concurrent.locks.ReentrantReadWriteLock
import java.util.logging.Logger
import org.jboss.netty.buffer.ChannelBuffer

/**
 * Indicates that a client request was denied by the server.
 */
object AskNackedException
  extends Exception("The request was nackd by the server")
  with WriteException with NoStacktrace

/**
 * Indicates that the server failed to interpret or act on the request. This
 * could mean that the client sent a [[com.twitter.finagle.mux]] message type
 * that the server is unable to process.
 */
case class ServerError(what: String)
  extends Exception(what)
  with NoStacktrace

/**
 * Indicates that the server encountered an error whilst processing the client's
 * request. In contrast to [[com.twitter.finagle.mux.ServerError]], a
 * ServerApplicationError relates to server application failure rather than
 * failure to interpret the request.
 */
case class ServerApplicationError(what: String)
  extends Exception(what)
  with NoStacktrace

private object Cap extends Enumeration {
  type State = Value
  val Unknown, Yes, No = Value
}

private object ClientDispatcher {

  /**
   * The client dispatcher can be in one of 4 states,
   * independent from its transport.
   * 
   *  - [[Dispatching]] is the stable operating state of a Dispatcher.
   *    Requests are dispatched, and the dispatcher's status is 
   *    [[com.twitter.finagle.Status.Open]].
   *  - A dispatcher is [[Draining]] when it has received a `Tdrain`
   *    message from its peer, but still has outstanding requests.
   *    In this state, we have promised our peer not to send any more
   *    requests, thus the dispatcher's status is 
   *    [[com.twitter.finagle.Status.Busy]], and requests for service are
   *    denied.
   *  - When a dispatcher is fully drained; that is, it has received a
   *    `Tdrain` and there are no more pending requests, the dispatcher's
   *    state is set to [[Drained]]. In this state, no more requests are
   *    admitted, and they never will be. The dispatcher is useless. It is
   *    dead. Its status is set to [[com.twitter.finagle.Status.Closed]].
   *  - Finally, if a server has issued the client a lease, its state is
   *    set to [[Leasing]] which composes the lease expiry time. This state
   *    is equivalent to [[Dispatching]] except if the lease has expired.
   *    At this time, the dispatcher's status is set to 
   *    [[com.twitter.finagle.Status.Busy]]; however, leases are advisory
   *    and requests are still admitted.
   */
  sealed trait State
  case object Dispatching extends State
  case object Draining extends State
  case object Drained extends State
  case class Leasing(end: Time) extends State {
    def remaining: Duration = end.sinceNow
    def expired: Boolean = end < Time.now
  }
}

/**
 * A ClientDispatcher for the mux protocol.
 */
private[finagle] class ClientDispatcher (
  name: String,
  trans: Transport[ChannelBuffer, ChannelBuffer],
  sr: StatsReceiver
<<<<<<< HEAD
) extends Service[Ask, Response] with Acting {
  // protects the "drained" field, so that we don't send a request
  // after sending an Rdrain message
  private[this] val drainLock = new ReentrantReadWriteLock
  private[this] val checkDrained = drainLock.readLock
  private[this] val setDrained = drainLock.writeLock

=======
) extends Service[Request, Response] {
  import ClientDispatcher._
>>>>>>> 9076750e
  import Message._

  private[this] implicit val timer = DefaultTimer.twitter
  
  // Maintain the dispatcher's state, whose access is mediated
  // by the readLk and writeLk. 
  @volatile private[this] var state: State = Dispatching
  private[this] val (readLk, writeLk) = {
    val lk = new ReentrantReadWriteLock
    (lk.readLock, lk.writeLock)
  }

  @volatile private[this] var canDispatch: Cap.State = Cap.Unknown

  private[this] val futureNackedException = Future.exception(AskNackedException)
  private[this] val tags = TagSet()
  private[this] val reqs = TagMap[Promise[Response]](tags)
  private[this] val log = Logger.getLogger(getClass.getName)

  private[this] val gauge = sr.addGauge("current_lease_ms") {
    state match {
      case l: Leasing => l.remaining.inMilliseconds
      case _ => (Time.Top - Time.now).inMilliseconds
    }
  }
  private[this] val leaseCounter = sr.counter("leased")
  
  // We're extra paranoid about logging. The log handler is,
  // after all, outside of our control.
  private[this] def safeLog(msg: String): Unit =
    try {
      log.info(msg)
    } catch {
      case _: Throwable =>
    }

  private[this] def releaseTag(tag: Int): Option[Promise[Response]] =
    reqs.unmap(tag) match {
      case None => None
      case some =>
        readLk.lock()
        if (state == Draining && tags.isEmpty) {
          safeLog(s"Finished draining a connection to $name")
          readLk.unlock()

          writeLk.lock()
          state = Drained
          writeLk.unlock()
        } else {
          readLk.unlock()
        }
    
        some
    }

  private[this] val receive: Message => Unit = {
    case RreqOk(tag, rep) =>
      for (p <- releaseTag(tag))
        p.setValue(Response(ChannelBufferBuf.Owned(rep)))
    case RreqError(tag, error) =>
      for (p <- releaseTag(tag))
        p.setException(ServerApplicationError(error))
    case RreqNack(tag) =>
      for (p <- releaseTag(tag))
        p.setException(AskNackedException)

    case RdispatchOk(tag, _, rep) =>
      for (p <- releaseTag(tag))
        p.setValue(Response(ChannelBufferBuf.Owned(rep)))
    case RdispatchError(tag, _, error) =>
      for (p <- releaseTag(tag))
        p.setException(ServerApplicationError(error))
    case RdispatchNack(tag, _) =>
      for (p <- releaseTag(tag))
        p.setException(AskNackedException)

    case Rerr(tag, error) =>
      for (p <- releaseTag(tag))
        p.setException(ServerError(error))

    case Rping(tag) =>
      for (p <- releaseTag(tag))
        p.setValue(Response.empty)
    case Tping(tag) =>
      trans.write(encode(Rping(tag)))
    case Tdrain(tag) =>
      // must be synchronized to avoid writing after Rdrain has been sent
      safeLog(s"Started draining a connection to $name")
      writeLk.lockInterruptibly()
      try {
        state = if (tags.nonEmpty) Draining else {
          safeLog(s"Finished draining a connection to $name")
          Drained
        }

        trans.write(encode(Rdrain(tag)))
      } finally {
        writeLk.unlock()
      }

    case Tlease(Message.Tlease.MillisDuration, millis) =>
      writeLk.lock()

      try {
        state match {
          case Leasing(_) | Dispatching =>
            state = Leasing(Time.now + millis.milliseconds)
            log.fine(s"leased for ${millis.milliseconds} to ${trans.remoteAddress}")
            leaseCounter.incr()
         case Drained | Draining =>
           // Ignore the lease if we're in the process of draining, since
           // these are anyway irrecoverable states.
       }
     } finally {
       writeLk.unlock()
     }

    // Ignore lease types we don't understand. (They are advisory.)
    case Tlease(_, _) =>

    case m@Tmessage(tag) =>
      log.warning("Did not understand Tmessage[tag=%d] %s".format(tag, m))
      trans.write(encode(Rerr(tag, "badmessage")))
    case m@Rmessage(tag) =>
      val what = "Did not understand Rmessage[tag=%d] %s".format(tag, m)
      log.warning(what)
      for (p <- releaseTag(tag))
        p.setException(BadMessageException(what))
  }

  private[this] val readAndAct: ChannelBuffer => Future[Nothing] =
    buf => try {
      val m = decode(buf)
      receive(m)
      loop()
    } catch {
      case exc: BadMessageException =>
        Future.exception(exc)
    }

  private[this] def loop(): Future[Nothing] =
    trans.read() flatMap readAndAct

  loop() onFailure { case exc =>
    trans.close()
    for ((tag, p) <- reqs)
      p.setException(exc)
  }

  def ping(): Future[Unit] = {
    val p = new Promise[Response]
    reqs.map(p) match {
      case None =>
        Future.exception(WriteException(new Exception("Exhausted tags")))
      case Some(tag) =>
        trans.write(encode(Tping(tag))).onFailure { case exc =>
          releaseTag(tag)
        }.flatMap(Function.const(p)).unit
    }
  }

<<<<<<< HEAD
  def apply(req: Ask): Future[Response] = {
    checkDrained.lockInterruptibly()
    try {
      if (drained)
        futureNackedException
      else
        dispatch(req)
    } finally {
      checkDrained.unlock()
    }
=======
  def apply(req: Request): Future[Response] = {
    readLk.lock()
    try state match {
      case Dispatching | Leasing(_) => dispatch(req)
      case Draining | Drained => futureNackedException
    } finally readLk.unlock()
>>>>>>> 9076750e
  }

  /**
   * Dispatch a request.
   *
   * @param req the buffer representation of the request to be dispatched
   */
  private def dispatch(req: Ask): Future[Response] = {
    val p = new Promise[Response]
    val couldDispatch = canDispatch

    val tag = reqs.map(p) getOrElse {
      return Future.exception(WriteException(new Exception("Exhausted tags")))
    }

    val msg =
      if (couldDispatch == Cap.No)
        Treq(tag, Some(Trace.id), BufChannelBuffer(req.body))
      else {
        val contexts = Contexts.broadcast.marshal() map { case (k, v) =>
          (BufChannelBuffer(k), BufChannelBuffer(v))
        }
        Tdispatch(tag, contexts.toSeq, req.destination, Dtab.local,
          BufChannelBuffer(req.body))
      }

    trans.write(encode(msg)) onFailure { case exc =>
      releaseTag(tag)
    } before {
      p.setInterruptHandler { case cause =>
        for (reqP <- reqs.maybeRemap(tag, new Promise[Response])) {
          trans.write(encode(Tdiscarded(tag, cause.toString)))
          reqP.setException(cause)
        }
      }
      p
    }

    if (couldDispatch == Cap.Unknown) {
      p onSuccess { _ =>
        canDispatch = Cap.Yes
      } rescue {
        case ServerError(_) =>
          // We've determined that the server cannot handle Tdispatch messages,
          // so we fall back to a Treq and disable tracing in order to not
          // double-count the request.
          canDispatch = Cap.No
          dispatch(req)
      }
    } else p
  }

  override def status: Status = 
    trans.status match {
      case Status.Closed => Status.Closed
      case Status.Busy => Status.Busy
      case Status.Open =>
        readLk.lock()
        val s = state match {
          case Draining => Status.Busy
          case Drained => Status.Closed
          case leased@Leasing(_) if leased.expired => Status.Busy
          case Leasing(_) | Dispatching => Status.Open
        }
        readLk.unlock()
        s
    }

  override def close(deadline: Time): Future[Unit] = trans.close(deadline)
}<|MERGE_RESOLUTION|>--- conflicted
+++ resolved
@@ -88,18 +88,8 @@
   name: String,
   trans: Transport[ChannelBuffer, ChannelBuffer],
   sr: StatsReceiver
-<<<<<<< HEAD
-) extends Service[Ask, Response] with Acting {
-  // protects the "drained" field, so that we don't send a request
-  // after sending an Rdrain message
-  private[this] val drainLock = new ReentrantReadWriteLock
-  private[this] val checkDrained = drainLock.readLock
-  private[this] val setDrained = drainLock.writeLock
-
-=======
-) extends Service[Request, Response] {
+) extends Service[Ask, Response] {
   import ClientDispatcher._
->>>>>>> 9076750e
   import Message._
 
   private[this] implicit val timer = DefaultTimer.twitter
@@ -261,25 +251,12 @@
     }
   }
 
-<<<<<<< HEAD
   def apply(req: Ask): Future[Response] = {
-    checkDrained.lockInterruptibly()
-    try {
-      if (drained)
-        futureNackedException
-      else
-        dispatch(req)
-    } finally {
-      checkDrained.unlock()
-    }
-=======
-  def apply(req: Request): Future[Response] = {
     readLk.lock()
     try state match {
       case Dispatching | Leasing(_) => dispatch(req)
       case Draining | Drained => futureNackedException
     } finally readLk.unlock()
->>>>>>> 9076750e
   }
 
   /**
