package com.twitter.finagle.builder

import com.twitter.finagle._
import com.twitter.finagle.channel.OpenConnectionsThresholds
import com.twitter.finagle.channel.IdleConnectionFilter
<<<<<<< HEAD
import com.twitter.finagle.dispatch.ExpiringServerDispatcher
=======
import com.twitter.finagle.dispatch.ExpiringServerDispatcher 
>>>>>>> 5d771795
import com.twitter.finagle.netty3.Netty3Listener
import com.twitter.finagle.ssl.{Ssl, Engine}
import com.twitter.finagle.stats.{StatsReceiver, NullStatsReceiver}
import com.twitter.finagle.tracing.{NullTracer, Tracer}
import com.twitter.finagle.util._
import com.twitter.finagle.transport.Transport
import com.twitter.util.{Closable, Duration, Future, Monitor, NullMonitor,   Time}
import java.net.{InetAddress, InetSocketAddress, SocketAddress}
import java.util.concurrent.atomic.AtomicBoolean
import java.util.logging.{Logger, Level}
import javax.net.ssl.SSLEngine
import org.jboss.netty.channel.ServerChannelFactory
import scala.annotation.implicitNotFound
import scala.collection.mutable

/**
 * A listening server.
 */
trait Server extends Closable {
  /**
   * Close the underlying server gracefully with the given grace
   * period. close() will drain the current channels, waiting up to
   * ``timeout'', after which channels are forcibly closed.
   */
  def close(timeout: Duration = Duration.Top): Future[Unit] =
    close(timeout.fromNow)

  /**
   * When a server is bound to an ephemeral port, gets back the address
   * with concrete listening port picked.
   */
  def localAddress: SocketAddress
}

/**
 * Factory for [[com.twitter.finagle.builder.ServerBuilder]] instances
 */
object ServerBuilder {

  type Complete[Req, Rep] = ServerBuilder[
    Req, Rep, ServerConfig.Yes,
    ServerConfig.Yes, ServerConfig.Yes]

  def apply() = new ServerBuilder()
  def get() = apply()

  /**
   * Provides a typesafe `build` for Java.
   */
  def safeBuild[Req, Rep](service: Service[Req, Rep], builder: Complete[Req, Rep]): Server =
    builder.build(service)(ServerConfigEvidence.FullyConfigured)
}

object ServerConfig {
  sealed abstract trait Yes
  type FullySpecified[Req, Rep] = ServerConfig[Req, Rep, Yes, Yes, Yes]
}

@implicitNotFound("Builder is not fully configured: Codec: ${HasCodec}, BindTo: ${HasBindTo}, Name: ${HasName}")
trait ServerConfigEvidence[HasCodec, HasBindTo, HasName]

private[builder] object ServerConfigEvidence {
  implicit object FullyConfigured extends ServerConfigEvidence[ServerConfig.Yes, ServerConfig.Yes, ServerConfig.Yes]
}

private[builder] case class BufferSize(
  send: Option[Int] = None,
  recv: Option[Int] = None
)

private[builder] case class TimeoutConfig(
  hostConnectionMaxIdleTime: Option[Duration] = None,
  hostConnectionMaxLifeTime: Option[Duration] = None,
  requestTimeout: Option[Duration] = None,
  readTimeout: Option[Duration] = None,
  writeCompletionTimeout: Option[Duration] = None
)

/**
 * A configuration object that represents what shall be built.
 */
private[builder] final case class ServerConfig[Req, Rep, HasCodec, HasBindTo, HasName](
  private val _codecFactory:                    Option[CodecFactory[Req, Rep]#Server]    = None,
  private val _statsReceiver:                   Option[StatsReceiver]                    = None,
  private val _monitor:                         Option[(String, SocketAddress) => Monitor] = None,
  private val _name:                            Option[String]                           = None,
  private val _bufferSize:                      BufferSize                               = BufferSize(),
  private val _keepAlive:                       Option[Boolean]                          = None,
  private val _backlog:                         Option[Int]                              = None,
  private val _bindTo:                          Option[SocketAddress]                    = None,
  private val _logger:                          Option[Logger]                           = None,
  private val _newEngine:                       Option[() => Engine]                     = None,
  private val _channelFactory:                  ServerChannelFactory                     = Netty3Listener.channelFactory,
  private val _maxConcurrentRequests:           Option[Int]                              = None,
  private val _timeoutConfig:                   TimeoutConfig                            = TimeoutConfig(),
  private val _tracer:                          Tracer                                   = NullTracer,
  private val _openConnectionsThresholds:       Option[OpenConnectionsThresholds]        = None,
  private val _cancelOnHangup:                  Boolean                                  = true,
  private val _logChannelActivity:              Boolean                                  = false,
  private val _daemon:                          Boolean                                  = false)
{
  import ServerConfig._

  /**
   * The Scala compiler errors if the case class members don't have underscores.
   * Nevertheless, we want a friendly public API so we create delegators without
   * underscores.
   */
  lazy val codecFactory               = _codecFactory.get
  val statsReceiver                   = _statsReceiver
  val monitor                         = _monitor
  lazy val name                       = _name.get
  val bufferSize                      = _bufferSize
  val keepAlive                       = _keepAlive
  val backlog                         = _backlog
  lazy val bindTo                     = _bindTo.get
  val logger                          = _logger
  val newEngine                       = _newEngine
  val channelFactory                  = _channelFactory
  val maxConcurrentRequests           = _maxConcurrentRequests
  val hostConnectionMaxIdleTime       = _timeoutConfig.hostConnectionMaxIdleTime
  val hostConnectionMaxLifeTime       = _timeoutConfig.hostConnectionMaxLifeTime
  val requestTimeout                  = _timeoutConfig.requestTimeout
  val readTimeout                     = _timeoutConfig.readTimeout
  val writeCompletionTimeout          = _timeoutConfig.writeCompletionTimeout
  val timeoutConfig                   = _timeoutConfig
  val tracer                          = _tracer
  val openConnectionsThresholds       = _openConnectionsThresholds
  val cancelOnHangup                  = _cancelOnHangup
  val logChannelActivity              = _logChannelActivity
  val daemon                          = _daemon

  def toMap = Map(
    "codecFactory"                    -> _codecFactory,
    "statsReceiver"                   -> _statsReceiver,
    "monitor"                         -> _monitor,
    "name"                            -> _name,
    "bufferSize"                      -> _bufferSize,
    "keepAlive"                       -> _keepAlive,
    "backlog"                         -> _backlog,
    "bindTo"                          -> _bindTo,
    "logger"                          -> _logger,
    "newEngine"                       -> _newEngine,
    "channelFactory"                  -> Some(_channelFactory),
    "maxConcurrentRequests"           -> _maxConcurrentRequests,
    "hostConnectionMaxIdleTime"       -> _timeoutConfig.hostConnectionMaxIdleTime,
    "hostConnectionMaxLifeTime"       -> _timeoutConfig.hostConnectionMaxLifeTime,
    "requestTimeout"                  -> _timeoutConfig.requestTimeout,
    "readTimeout"                     -> _timeoutConfig.readTimeout,
    "writeCompletionTimeout"          -> _timeoutConfig.writeCompletionTimeout,
    "tracer"                          -> Some(_tracer),
    "openConnectionsThresholds"       -> Some(_openConnectionsThresholds),
    "cancelOnHangup"                  -> Some(_cancelOnHangup),
    "logChannelActivity"              -> Some(_logChannelActivity),
    "daemon"                          -> Some(_daemon)
  )

  override def toString = {
    "ServerConfig(%s)".format(
      toMap flatMap {
        case (k, Some(v)) =>
          Some("%s=%s".format(k, v))
        case _ =>
          None
      } mkString(", "))
  }

  def validated: ServerConfig[Req, Rep, Yes, Yes, Yes] = {
    _codecFactory getOrElse { throw new IncompleteSpecification("No codec was specified") }
    _bindTo       getOrElse { throw new IncompleteSpecification("No bindTo was specified") }
    _name         getOrElse { throw new IncompleteSpecification("No name were specified") }
    copy()
  }
}

/**
 * A handy Builder for constructing Servers (i.e., binding Services to
 * a port).  This class is subclassable. Override copy() and build()
 * to do your own dirty work.
 *
 * The main class to use is [[com.twitter.finagle.builder.ServerBuilder]], as so
 * {{{
 * ServerBuilder()
 *   .codec(Http)
 *   .hostConnectionMaxLifeTime(5.minutes)
 *   .readTimeout(2.minutes)
 *   .name("servicename")
 *   .bindTo(new InetSocketAddress(serverPort))
 *   .build(plusOneService)
 * }}}
 *
 * The `ServerBuilder` requires the definition of `codec`, `bindTo`
 * and `name`. In Scala, these are statically type
 * checked, and in Java the lack of any of the above causes a runtime
 * error.
 *
 * The `build` method uses an implicit argument to statically
 * typecheck the builder (to ensure completeness, see above). The Java
 * compiler cannot provide such implicit, so we provide a separate
 * function in Java to accomplish this. Thus, the Java code for the
 * above is
 *
 * {{{
 * ServerBuilder.safeBuild(
 *  plusOneService,
 *  ServerBuilder.get()
 *   .codec(Http)
 *   .hostConnectionMaxLifeTime(5.minutes)
 *   .readTimeout(2.minutes)
 *   .name("servicename")
 *   .bindTo(new InetSocketAddress(serverPort)));
 * }}}
 *
 * Alternatively, using the `unsafeBuild` method on `ServerBuilder`
 * verifies the builder dynamically, resulting in a runtime error
 * instead of a compiler error.
 */
class ServerBuilder[Req, Rep, HasCodec, HasBindTo, HasName] private[builder](
  val config: ServerConfig[Req, Rep, HasCodec, HasBindTo, HasName]
) {
  import ServerConfig._

  // Convenient aliases.
  type FullySpecifiedConfig = FullySpecified[Req, Rep]
  type ThisConfig           = ServerConfig[Req, Rep, HasCodec, HasBindTo, HasName]
  type This                 = ServerBuilder[Req, Rep, HasCodec, HasBindTo, HasName]

  private[builder] def this() = this(new ServerConfig)

  override def toString() = "ServerBuilder(%s)".format(config.toString)

  protected def copy[Req1, Rep1, HasCodec1, HasBindTo1, HasName1](
    config: ServerConfig[Req1, Rep1, HasCodec1, HasBindTo1, HasName1]
  ): ServerBuilder[Req1, Rep1, HasCodec1, HasBindTo1, HasName1] =
    new ServerBuilder(config)

  protected def withConfig[Req1, Rep1, HasCodec1, HasBindTo1, HasName1](
    f: ServerConfig[Req, Rep, HasCodec, HasBindTo, HasName] =>
       ServerConfig[Req1, Rep1, HasCodec1, HasBindTo1, HasName1]
    ): ServerBuilder[Req1, Rep1, HasCodec1, HasBindTo1, HasName1] = copy(f(config))

  def codec[Req1, Rep1](
    codec: Codec[Req1, Rep1]
  ): ServerBuilder[Req1, Rep1, Yes, HasBindTo, HasName] =
    withConfig(_.copy(_codecFactory = Some(Function.const(codec) _)))

  def codec[Req1, Rep1](
    codecFactory: CodecFactory[Req1, Rep1]#Server
  ): ServerBuilder[Req1, Rep1, Yes, HasBindTo, HasName] =
    withConfig(_.copy(_codecFactory = Some(codecFactory)))

  def codec[Req1, Rep1](
    codecFactory: CodecFactory[Req1, Rep1]
  ): ServerBuilder[Req1, Rep1, Yes, HasBindTo, HasName] =
    withConfig(_.copy(_codecFactory = Some(codecFactory.server)))

  def reportTo(receiver: StatsReceiver): This =
    withConfig(_.copy(_statsReceiver = Some(receiver)))

  def name(value: String): ServerBuilder[Req, Rep, HasCodec, HasBindTo, Yes] =
    withConfig(_.copy(_name = Some(value)))

  def sendBufferSize(value: Int): This =
    withConfig(_.copy(_bufferSize = config.bufferSize.copy(send = Some(value))))

  def recvBufferSize(value: Int): This =
    withConfig(_.copy(_bufferSize = config.bufferSize.copy(recv = Some(value))))

  def keepAlive(value: Boolean): This =
    withConfig(_.copy(_keepAlive = Some(value)))

  def backlog(value: Int): This =
    withConfig(_.copy(_backlog = Some(value)))

  def bindTo(address: SocketAddress): ServerBuilder[Req, Rep, HasCodec, Yes, HasName] =
    withConfig(_.copy(_bindTo = Some(address)))

  def channelFactory(cf: ServerChannelFactory): This =
    withConfig(_.copy(_channelFactory = cf))

  def logger(logger: Logger): This =
    withConfig(_.copy(_logger = Some(logger)))

  def logChannelActivity(v: Boolean): This =
    withConfig(_.copy(_logChannelActivity = v))

  def tls(certificatePath: String, keyPath: String,
          caCertificatePath: String = null, ciphers: String = null, nextProtos: String = null): This =
    newFinagleSslEngine(() => Ssl.server(certificatePath, keyPath, caCertificatePath, ciphers, nextProtos))

  /**
   * Provide a raw SSL engine that is used to establish SSL sessions.
   */
  def newSslEngine(newSsl: () => SSLEngine): This =
    newFinagleSslEngine(() => new Engine(newSsl()))

  def newFinagleSslEngine(v: () => Engine): This =
    withConfig(_.copy(_newEngine = Some(v)))

  def maxConcurrentRequests(max: Int): This =
    withConfig(_.copy(_maxConcurrentRequests = Some(max)))

  def hostConnectionMaxIdleTime(howlong: Duration): This =
    withConfig(c => c.copy(_timeoutConfig = c.timeoutConfig.copy(hostConnectionMaxIdleTime = Some(howlong))))

  def hostConnectionMaxLifeTime(howlong: Duration): This =
    withConfig(c => c.copy(_timeoutConfig = c.timeoutConfig.copy(hostConnectionMaxLifeTime = Some(howlong))))

  def requestTimeout(howlong: Duration): This =
    withConfig(c => c.copy(_timeoutConfig = c.timeoutConfig.copy(requestTimeout = Some(howlong))))

  def readTimeout(howlong: Duration): This =
    withConfig(c => c.copy(_timeoutConfig = c.timeoutConfig.copy(readTimeout = Some(howlong))))

  def writeCompletionTimeout(howlong: Duration): This =
    withConfig(c => c.copy(_timeoutConfig = c.timeoutConfig.copy(writeCompletionTimeout = Some(howlong))))

  def monitor(mFactory: (String, SocketAddress) => Monitor): This =
    withConfig(_.copy(_monitor = Some(mFactory)))

  @deprecated("Use tracer() instead", "7.0.0")
  def tracerFactory(factory: Tracer.Factory): This =
    tracer(factory())

  // API compatibility method
  @deprecated("Use tracer() instead", "7.0.0")
  def tracerFactory(t: Tracer): This =
    tracer(t)

  def tracer(t: Tracer): This =
    withConfig(_.copy(_tracer = t))

  /**
   * Cancel pending futures whenever the the connection is shut down.
   * This defaults to true.
   */
  def cancelOnHangup(yesOrNo: Boolean): This =
    withConfig(_.copy(_cancelOnHangup = yesOrNo))

  def openConnectionsThresholds(thresholds: OpenConnectionsThresholds): This =
    withConfig(_.copy(_openConnectionsThresholds = Some(thresholds)))

  /**
   * When true, the server is daemonized. As with java threads, a
   * process can only exit only when all remaining servers are daemonized.
   * False by default.
   */
  def daemon(daemonize: Boolean): This =
    withConfig(_.copy(_daemon = daemonize))

  /* Builder methods follow */

  /**
   * Construct the Server, given the provided Service.
   */
  def build(service: Service[Req, Rep]) (
    implicit THE_BUILDER_IS_NOT_FULLY_SPECIFIED_SEE_ServerBuilder_DOCUMENTATION:
      ServerConfigEvidence[HasCodec, HasBindTo, HasName]
   ): Server = build(ServiceFactory.const(service))

  @deprecated("Used for ABI compat", "5.0.1")
  def build(service: Service[Req, Rep],
    THE_BUILDER_IS_NOT_FULLY_SPECIFIED_SEE_ServerBuilder_DOCUMENTATION:
      ThisConfig =:= FullySpecifiedConfig
   ): Server = build(ServiceFactory.const(service), THE_BUILDER_IS_NOT_FULLY_SPECIFIED_SEE_ServerBuilder_DOCUMENTATION)

  /**
   * Construct the Server, given the provided Service factory.
   */
  @deprecated("Use the ServiceFactory variant instead", "5.0.1")
  def build(serviceFactory: () => Service[Req, Rep])(
    implicit THE_BUILDER_IS_NOT_FULLY_SPECIFIED_SEE_ServerBuilder_DOCUMENTATION:
      ThisConfig =:= FullySpecifiedConfig
  ): Server = build((_:ClientConnection) => serviceFactory())(THE_BUILDER_IS_NOT_FULLY_SPECIFIED_SEE_ServerBuilder_DOCUMENTATION)

  /**
   * Construct the Server, given the provided ServiceFactory. This
   * is useful if the protocol is stateful (e.g., requires authentication
   * or supports transactions).
   */
  @deprecated("Use the ServiceFactory variant instead", "5.0.1")
  def build(serviceFactory: (ClientConnection) => Service[Req, Rep])(
    implicit THE_BUILDER_IS_NOT_FULLY_SPECIFIED_SEE_ServerBuilder_DOCUMENTATION:
      ThisConfig =:= FullySpecifiedConfig
  ): Server = build(new ServiceFactory[Req, Rep] {
    def apply(conn: ClientConnection) = Future.value(serviceFactory(conn))
    def close(deadline: Time) = Future.Done
  }, THE_BUILDER_IS_NOT_FULLY_SPECIFIED_SEE_ServerBuilder_DOCUMENTATION)

  /**
   * Construct the Server, given the provided ServiceFactory. This
   * is useful if the protocol is stateful (e.g., requires authentication
   * or supports transactions).
   */
  def build(serviceFactory: ServiceFactory[Req, Rep])(
    implicit THE_BUILDER_IS_NOT_FULLY_SPECIFIED_SEE_ServerBuilder_DOCUMENTATION:
      ServerConfigEvidence[HasCodec, HasBindTo, HasName]
  ): Server = new Server {
    import com.twitter.finagle.server._
    import com.twitter.finagle.netty3._

    val codecConfig = ServerCodecConfig(
      serviceName = config.name, boundAddress = config.bindTo)
    val codec = config.codecFactory(codecConfig)

    val statsReceiver = config.statsReceiver map(_.scope(config.name)) getOrElse NullStatsReceiver
    val logger = config.logger getOrElse Logger.getLogger(config.name)

    val serverAddr = new InetSocketAddress(InetAddress.getLocalHost, 0) //don't care about multi-homed, or port
    val monitor = config.monitor map(_( config.name, serverAddr)) getOrElse NullMonitor

    val tracer = config.tracer
    val timer = DefaultTimer.twitter
    val nettyTimer = DefaultTimer

    val listener = Netty3Listener[Rep, Req](
      name = config.name,
      pipelineFactory = codec.pipelineFactory,
      channelSnooper =
        if (config.logChannelActivity) Some(ChannelSnooper(config.name)(logger.info))
        else None,
      channelFactory = config.channelFactory,
      bootstrapOptions = {
        val o = new mutable.MapBuilder[String, Object, Map[String, Object]](Map())
        o += "soLinger" -> (0: java.lang.Integer)
        o += "reuseAddress" -> java.lang.Boolean.TRUE
        o += "child.tcpNoDelay" -> java.lang.Boolean.TRUE

        for (v <- config.backlog) o += "backlog" -> (v: java.lang.Integer)
        for (v <- config.bufferSize.send) o += "child.sendBufferSize" -> (v: java.lang.Integer)
        for (v <- config.bufferSize.recv) o += "child.receiveBufferSize" -> (v: java.lang.Integer)
        for (v <- config.keepAlive) o += "child.keepAlive" -> (v: java.lang.Boolean)

        o.result()
      },
      channelReadTimeout = config.readTimeout getOrElse Duration.Top,
      channelWriteCompletionTimeout = config.writeCompletionTimeout getOrElse Duration.Top,
      tlsConfig = config.newEngine map(Netty3ListenerTLSConfig),
      timer = timer,
      nettyTimer = nettyTimer,
      statsReceiver = statsReceiver,
      monitor = monitor,
      logger = logger
    )

    val channelMaxIdleTime = config.hostConnectionMaxIdleTime getOrElse Duration.Top
<<<<<<< HEAD
    val channelMaxLifeTime = config.hostConnectionMaxLifeTime getOrElse Duration.Top
=======
    val channelMaxLifeTime = config.hostConnectionMaxLifeTime getOrElse Duration.Top    
>>>>>>> 5d771795
    val serverDispatcher =
      if (channelMaxIdleTime < Duration.Top || channelMaxLifeTime < Duration.Top) {
        val idleTime = if (channelMaxIdleTime < Duration.Top) Some(channelMaxIdleTime) else None
        val lifeTime = if (channelMaxLifeTime < Duration.Top) Some(channelMaxLifeTime) else None
        ExpiringServerDispatcher[Req, Rep](
          idleTime, lifeTime, timer,
          statsReceiver.scope("expired"),
          codec.newServerDispatcher)
      } else  codec.newServerDispatcher _

    val server = DefaultServer[Req, Rep, Rep, Req](
      name = config.name,
      listener = listener,
      serviceTransport = serverDispatcher,
      requestTimeout = config.requestTimeout getOrElse Duration.Top,
      maxConcurrentRequests = config.maxConcurrentRequests getOrElse Int.MaxValue,
      cancelOnHangup = config.cancelOnHangup,
      prepare = codec.prepareConnFactory(_),
      timer = timer,
      monitor = monitor,
      logger = logger,
      statsReceiver = statsReceiver,
      tracer = tracer,
      reporter = NullReporterFactory
    )

    val factory = config.openConnectionsThresholds map { (threshold) =>
      new IdleConnectionFilter(serviceFactory, threshold, statsReceiver.scope("idle"))
    } getOrElse serviceFactory

    val listeningServer = server.serve(config.bindTo, factory) 
    val closed = new AtomicBoolean(false)

    if (!config.daemon) ExitGuard.guard()
    def close(deadline: Time): Future[Unit] = {
      if (!closed.compareAndSet(false, true)) {
        logger.log(Level.WARNING, "Server closed multiple times!",
          new Exception/*stack trace please*/)
        return Future.exception(new IllegalStateException)
      }

      listeningServer.close(deadline) ensure {
        if (!config.daemon) ExitGuard.unguard()
      }
    }

    val localAddress = listeningServer.boundAddress
  }

  @deprecated("Used for ABI compat", "5.0.1")
  def build(serviceFactory: ServiceFactory[Req, Rep],
    THE_BUILDER_IS_NOT_FULLY_SPECIFIED_SEE_ServerBuilder_DOCUMENTATION:
      ThisConfig =:= FullySpecifiedConfig
  ): Server = build(serviceFactory)(
    new ServerConfigEvidence[HasCodec, HasBindTo, HasName]{})

  /**
   * Construct a Service, with runtime checks for builder
   * completeness.
   */
  def unsafeBuild(service: Service[Req, Rep]): Server =
    withConfig(_.validated).build(service)
}<|MERGE_RESOLUTION|>--- conflicted
+++ resolved
@@ -3,11 +3,7 @@
 import com.twitter.finagle._
 import com.twitter.finagle.channel.OpenConnectionsThresholds
 import com.twitter.finagle.channel.IdleConnectionFilter
-<<<<<<< HEAD
 import com.twitter.finagle.dispatch.ExpiringServerDispatcher
-=======
-import com.twitter.finagle.dispatch.ExpiringServerDispatcher 
->>>>>>> 5d771795
 import com.twitter.finagle.netty3.Netty3Listener
 import com.twitter.finagle.ssl.{Ssl, Engine}
 import com.twitter.finagle.stats.{StatsReceiver, NullStatsReceiver}
@@ -454,11 +450,7 @@
     )
 
     val channelMaxIdleTime = config.hostConnectionMaxIdleTime getOrElse Duration.Top
-<<<<<<< HEAD
     val channelMaxLifeTime = config.hostConnectionMaxLifeTime getOrElse Duration.Top
-=======
-    val channelMaxLifeTime = config.hostConnectionMaxLifeTime getOrElse Duration.Top    
->>>>>>> 5d771795
     val serverDispatcher =
       if (channelMaxIdleTime < Duration.Top || channelMaxLifeTime < Duration.Top) {
         val idleTime = if (channelMaxIdleTime < Duration.Top) Some(channelMaxIdleTime) else None
