--- conflicted
+++ resolved
@@ -28,17 +28,12 @@
   val cFuture = new DefaultChannelFuture(c, false)
   when(me.getChannel).thenReturn(c)
 
-<<<<<<< HEAD
   def makeAsk(version: Version, headers: (String, String)*) = {
-    val request = Ask(Method.Get, "/", version)
-=======
-  def makeRequest(version: Version, headers: (String, String)*) = {
-    val request = Request(version, Method.Get, "/")
->>>>>>> 9076750e
+    val ask = Ask(version, Method.Get, "/")
     headers foreach { case (k, v) =>
-      request.headers.set(k, v)
+      ask.headers.set(k, v)
     }
-    request
+    ask
   }
 
   def makeResponse(version: Version, headers: (String, String)*) = {
