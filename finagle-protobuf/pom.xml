<project xmlns="http://maven.apache.org/POM/4.0.0" xmlns:xsi="http://www.w3.org/2001/XMLSchema-instance" xsi:schemaLocation="http://maven.apache.org/POM/4.0.0 http://maven.apache.org/xsd/maven-4.0.0.xsd">
	<modelVersion>4.0.0</modelVersion>
	<groupId>com.twitter</groupId>
	<artifactId>finagle-protobuf</artifactId>
	<packaging>jar</packaging>
<<<<<<< HEAD
	<version>3.0.2</version>
=======
	<version>3.0.3-SNAPSHOT</version>
>>>>>>> 562b63bf
	<distributionManagement>
		<repository>
			<id>artifactory-release</id>
			<name>Artifactory Releases</name>
			<url>http://build:8081/nexus/content/repositories/platform-services</url>
		</repository>
		<snapshotRepository>
			<id>artifactory-snapshot</id>
			<name>Artifactory Snapshots</name>
			<url>http://build:8081/nexus/content/repositories/platform-services-snapshot</url>
		</snapshotRepository>
	</distributionManagement>
	<scm>
        	<connection>scm:git:https://fisheye.tendrilinc.com/git/finagle.git</connection>
        	<developerConnection>scm:git:https://fisheye.tendrilinc.com/git/finagle.git</developerConnection>
    	</scm>

	<dependencies>
		<dependency>
			<groupId>com.twitter</groupId>
			<artifactId>finagle-core</artifactId>
			<version>3.0.0</version>
		</dependency>
		<dependency>
			<groupId>com.google.protobuf</groupId>
			<artifactId>protobuf-java</artifactId>
			<version>2.4.1</version>
		</dependency>
	</dependencies>
</project><|MERGE_RESOLUTION|>--- conflicted
+++ resolved
@@ -3,11 +3,7 @@
 	<groupId>com.twitter</groupId>
 	<artifactId>finagle-protobuf</artifactId>
 	<packaging>jar</packaging>
-<<<<<<< HEAD
 	<version>3.0.2</version>
-=======
-	<version>3.0.3-SNAPSHOT</version>
->>>>>>> 562b63bf
 	<distributionManagement>
 		<repository>
 			<id>artifactory-release</id>
@@ -21,10 +17,9 @@
 		</snapshotRepository>
 	</distributionManagement>
 	<scm>
-        	<connection>scm:git:https://fisheye.tendrilinc.com/git/finagle.git</connection>
-        	<developerConnection>scm:git:https://fisheye.tendrilinc.com/git/finagle.git</developerConnection>
-    	</scm>
-
+       <connection>scm:git:https://fisheye.tendrilinc.com/git/finagle.git</connection>
+       <developerConnection>scm:git:https://fisheye.tendrilinc.com/git/finagle.git</developerConnection>
+    </scm>
 	<dependencies>
 		<dependency>
 			<groupId>com.twitter</groupId>
