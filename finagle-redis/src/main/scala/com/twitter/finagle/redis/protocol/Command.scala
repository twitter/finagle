package com.twitter.finagle.redis
package protocol

import util._

object RequireClientProtocol extends ErrorConversion {
  override def getException(msg: String) = new ClientError(msg)
}

abstract class Command extends RedisMessage {
  val command: String
}

object Commands {
  // Key Commands
  val DEL       = "DEL"
  val EXISTS    = "EXISTS"
  val EXPIRE    = "EXPIRE"
  val EXPIREAT  = "EXPIREAT"
  val KEYS      = "KEYS"
  val PERSIST   = "PERSIST"
  val RANDOMKEY = "RANDOMKEY"
  val RENAME    = "RENAME"
  val RENAMENX  = "RENAMENX"
  val TTL       = "TTL"
  val TYPE      = "TYPE"

  // String Commands
  val APPEND    = "APPEND"
  val DECR      = "DECR"
  val DECRBY    = "DECRBY"
  val GET       = "GET"
  val GETBIT    = "GETBIT"
  val GETRANGE  = "GETRANGE"
  val GETSET    = "GETSET"
  val INCR      = "INCR"
  val INCRBY    = "INCRBY"
  val MGET      = "MGET"
  val MSET      = "MSET"
  val MSETNX    = "MSETNX"
  val SET       = "SET"
  val SETBIT    = "SETBIT"
  val SETEX     = "SETEX"
  val SETNX     = "SETNX"
  val SETRANGE  = "SETRANGE"
  val STRLEN    = "STRLEN"

  // Sorted Sets
  val ZADD              = "ZADD"
  val ZCARD             = "ZCARD"
  val ZCOUNT            = "ZCOUNT"
  val ZINCRBY           = "ZINCRBY"
  val ZINTERSTORE       = "ZINTERSTORE"
  val ZRANGE            = "ZRANGE"
  val ZRANGEBYSCORE     = "ZRANGEBYSCORE"
  val ZRANK             = "ZRANK"
  val ZREM              = "ZREM"
  val ZREMRANGEBYRANK   = "ZREMRANGEBYRANK"
  val ZREMRANGEBYSCORE  = "ZREMRANGEBYSCORE"
  val ZREVRANGE         = "ZREVRANGE"
  val ZREVRANGEBYSCORE  = "ZREVRANGEBYSCORE"
  val ZREVRANK          = "ZREVRANK"
  val ZSCORE            = "ZSCORE"
  val ZUNIONSTORE       = "ZUNIONSTORE"

  // Miscellaneous
  val FLUSHDB           = "FLUSHDB"
  val SELECT            = "SELECT"
  val AUTH              = "AUTH"
  val QUIT              = "QUIT"

  // Hash Sets
  val HDEL              = "HDEL"
  val HGET              = "HGET"
  val HGETALL           = "HGETALL"
  val HKEYS             = "HKEYS"
  val HMGET             = "HMGET"
  val HSET              = "HSET"

<<<<<<< HEAD
  // Lists
  val LLEN              = "LLEN"
  val LINDEX            = "LINDEX"
  val LINSERT           = "LINSERT"
  val LPOP              = "LPOP"
  val LPUSH             = "LPUSH"
  val LREM              = "LREM"
  val LSET              = "LSET"
  val LRANGE            = "LRANGE"
  val RPOP              = "RPOP"
  val RPUSH             = "RPUSH"
  val LTRIM             = "LTRIM"
  val SADD              = "SADD"
  val SMEMBERS          = "SMEMBERS"
  val SISMEMBER         = "SISMEMBER"
  val SCARD             = "SCARD"
  val SREM              = "SREM"
  val SPOP              = "SPOP"
=======
  // Transactions
  val DISCARD           = "DISCARD"
  val EXEC              = "EXEC"
  val MULTI             = "MULTI"
  val UNWATCH           = "UNWATCH"
  val WATCH             = "WATCH"
>>>>>>> 2adabf7d

  val commandMap: Map[String,Function1[List[Array[Byte]],Command]] = Map(
    // key commands
    DEL               -> {args => Del(BytesToString.fromList(args))},
    EXISTS            -> {Exists(_)},
    EXPIRE            -> {Expire(_)},
    EXPIREAT          -> {ExpireAt(_)},
    KEYS              -> {Keys(_)},
    PERSIST           -> {Persist(_)},
    RANDOMKEY         -> {_ => Randomkey()},
    RENAME            -> {Rename(_)},
    RENAMENX          -> {RenameNx(_)},
    TTL               -> {Ttl(_)},
    TYPE              -> {Type(_)},

    // string commands
    APPEND            -> {Append(_)},
    DECR              -> {Decr(_)},
    DECRBY            -> {DecrBy(_)},
    GET               -> {Get(_)},
    GETBIT            -> {GetBit(_)},
    GETRANGE          -> {GetRange(_)},
    GETSET            -> {GetSet(_)},
    INCR              -> {Incr(_)},
    INCRBY            -> {IncrBy(_)},
    MGET              -> {args => MGet(BytesToString.fromList(args))},
    MSET              -> {MSet(_)},
    MSETNX            -> {MSetNx(_)},
    SET               -> {Set(_)},
    SETBIT            -> {SetBit(_)},
    SETEX             -> {SetEx(_)},
    SETNX             -> {SetNx(_)},
    SETRANGE          -> {SetRange(_)},
    STRLEN            -> {Strlen(_)},

    // sorted sets
    ZADD              -> {ZAdd(_)},
    ZCARD             -> {ZCard(_)},
    ZCOUNT            -> {ZCount(_)},
    ZINCRBY           -> {ZIncrBy(_)},
    ZINTERSTORE       -> {ZInterStore(_)},
    ZRANGE            -> {ZRange(_)},
    ZRANGEBYSCORE     -> {ZRangeByScore(_)},
    ZRANK             -> {ZRank(_)},
    ZREM              -> {ZRem(_)},
    ZREMRANGEBYRANK   -> {ZRemRangeByRank(_)},
    ZREMRANGEBYSCORE  -> {ZRemRangeByScore(_)},
    ZREVRANGE         -> {ZRevRange(_)},
    ZREVRANGEBYSCORE  -> {ZRevRangeByScore(_)},
    ZREVRANK          -> {ZRevRank(_)},
    ZSCORE            -> {ZScore(_)},
    ZUNIONSTORE       -> {ZUnionStore(_)},

    // miscellaneous
    FLUSHDB           -> {_ => FlushDB()},
    SELECT            -> {Select(_)},
    AUTH              -> {Auth(_)},
    QUIT              -> {_ => Quit()},

    // hash sets
    HDEL              -> {HDel(_)},
    HGET              -> {HGet(_)},
    HGETALL           -> {HGetAll(_)},
    HKEYS             -> {HKeys(_)},
    HMGET             -> {HMGet(_)},
    HSET              -> {HSet(_)},

<<<<<<< HEAD
    // Lists
    LLEN              -> {LLen(_)},
    LINDEX            -> {LIndex(_)},
    LINSERT           -> {LInsert(_)},
    LPOP              -> {LPop(_)},
    LPUSH             -> {LPush(_)},
    LREM              -> {LRem(_)},
    LSET              -> {LSet(_)},
    LRANGE            -> {LRange(_)},
    RPUSH             -> {RPush(_)},
    RPOP              -> {RPop(_)},
    LTRIM             -> {LTrim(_)},

    // Sets
    SADD              -> {SAdd(_)},
    SMEMBERS          -> {SMembers(_)},
    SISMEMBER         -> {SIsMember(_)},
    SCARD             -> {SCard(_)},
    SREM              -> {SRem(_)},
    SPOP              -> {SPop(_)}
=======
    // transactions
    DISCARD           -> {_ => Discard()},
    EXEC              -> {_ => Exec()},
    MULTI             -> {_ => Multi()},
    UNWATCH           -> {_ => UnWatch()},
    WATCH             -> {Watch(_)}

>>>>>>> 2adabf7d
  )

  def doMatch(cmd: String, args: List[Array[Byte]]) = commandMap.get(cmd).map {
    _(args)
  }.getOrElse(throw ClientError("Unsupported command: " + cmd))

  def trimList(list: List[Array[Byte]], count: Int, from: String = "") = {
    RequireClientProtocol(list != null, "%s Empty list found".format(from))
    RequireClientProtocol(
      list.length == count,
      "%s Expected %d elements, found %d".format(from, count, list.length))
    val newList = list.take(count)
    newList.foreach { item => RequireClientProtocol(item != null, "Found empty item in list") }
    newList
  }
}

class CommandCodec extends UnifiedProtocolCodec {
  import com.twitter.finagle.redis.naggati.{Emit, Encoder, NextStep}
  import com.twitter.finagle.redis.naggati.Stages._
  import RedisCodec._
  import com.twitter.logging.Logger

  val log = Logger(getClass)

  val decode = readBytes(1) { bytes =>
    bytes(0) match {
      case ARG_COUNT_MARKER =>
        val doneFn = { lines => commandDecode(lines) }
        RequireClientProtocol.safe {
          readLine { line => decodeUnifiedFormat(NumberFormat.toLong(line), doneFn) }
        }
      case b: Byte =>
        decodeInlineRequest(b.asInstanceOf[Char])
    }
  }

  val encode = new Encoder[Command] {
    def encode(obj: Command) = Some(obj.toChannelBuffer)
  }

  def decodeInlineRequest(c: Char) = readLine { line =>
    val listOfArrays = (c + line).split(' ').toList.map { args => args.getBytes("UTF-8") }
    val cmd = commandDecode(listOfArrays)
    emit(cmd)
  }

  def commandDecode(lines: List[Array[Byte]]): Command = {
    RequireClientProtocol(lines != null && lines.length > 0, "Invalid client command protocol")
    val cmd = new String(lines.head)
    val args = lines.tail
    try {
      Commands.doMatch(cmd, args)
    } catch {
      case e: ClientError => throw e
      case t: Throwable =>
        log.warning(t, "Unhandled exception %s(%s)".format(t.getClass.toString, t.getMessage))
        throw new ClientError(t.getMessage)
    }
  }

}<|MERGE_RESOLUTION|>--- conflicted
+++ resolved
@@ -77,7 +77,6 @@
   val HMGET             = "HMGET"
   val HSET              = "HSET"
 
-<<<<<<< HEAD
   // Lists
   val LLEN              = "LLEN"
   val LINDEX            = "LINDEX"
@@ -96,14 +95,13 @@
   val SCARD             = "SCARD"
   val SREM              = "SREM"
   val SPOP              = "SPOP"
-=======
+
   // Transactions
   val DISCARD           = "DISCARD"
   val EXEC              = "EXEC"
   val MULTI             = "MULTI"
   val UNWATCH           = "UNWATCH"
   val WATCH             = "WATCH"
->>>>>>> 2adabf7d
 
   val commandMap: Map[String,Function1[List[Array[Byte]],Command]] = Map(
     // key commands
@@ -171,7 +169,6 @@
     HMGET             -> {HMGet(_)},
     HSET              -> {HSet(_)},
 
-<<<<<<< HEAD
     // Lists
     LLEN              -> {LLen(_)},
     LINDEX            -> {LIndex(_)},
@@ -191,8 +188,8 @@
     SISMEMBER         -> {SIsMember(_)},
     SCARD             -> {SCard(_)},
     SREM              -> {SRem(_)},
-    SPOP              -> {SPop(_)}
-=======
+    SPOP              -> {SPop(_)},
+
     // transactions
     DISCARD           -> {_ => Discard()},
     EXEC              -> {_ => Exec()},
@@ -200,7 +197,6 @@
     UNWATCH           -> {_ => UnWatch()},
     WATCH             -> {Watch(_)}
 
->>>>>>> 2adabf7d
   )
 
   def doMatch(cmd: String, args: List[Array[Byte]]) = commandMap.get(cmd).map {
