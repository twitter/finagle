--- conflicted
+++ resolved
@@ -54,7 +54,6 @@
 /**
  * A configuration object that represents what shall be built.
  */
-<<<<<<< HEAD
 final case class ServerConfig[Req, Rep](
   private val _codec:                     Option[Codec[Req, Rep]]                   = None,
   private val _statsReceiver:             Option[StatsReceiver]                     = None,
@@ -68,6 +67,7 @@
   private val _channelFactory:            ReferenceCountedChannelFactory            = ServerBuilder.defaultChannelFactory,
   private val _maxConcurrentRequests:     Option[Int]                               = None,
   private val _hostConnectionMaxIdleTime: Option[Duration]                          = None,
+  private val _hostConnectionMaxLifeTime: Option[Duration]                          = None,
   private val _requestTimeout:            Option[Duration]                          = None,
   private val _readTimeout:               Option[Duration]                          = None,
   private val _writeCompletionTimeout:    Option[Duration]                          = None,
@@ -90,56 +90,13 @@
   val channelFactory            = _channelFactory
   val maxConcurrentRequests     = _maxConcurrentRequests
   val hostConnectionMaxIdleTime = _hostConnectionMaxIdleTime
+  val hostConnectionMaxLifeTime = _hostConnectionMaxIdleTime
   val requestTimeout            = _requestTimeout
   val readTimeout               = _readTimeout
   val writeCompletionTimeout    = _writeCompletionTimeout
   val traceReceiver             = _traceReceiver
 
   def toMap = Map(
-=======
-case class ServerBuilder[Req, Rep](
-  private val _codec: Option[Codec[Req, Rep]],
-  private val _statsReceiver: Option[StatsReceiver],
-  private val _name: Option[String],
-  private val _sendBufferSize: Option[Int],
-  private val _recvBufferSize: Option[Int],
-  private val _bindTo: Option[SocketAddress],
-  private val _logger: Option[Logger],
-  private val _tls: Option[(String, String)],
-  private val _startTls: Boolean,
-  private val _channelFactory: Option[ReferenceCountedChannelFactory],
-  private val _maxConcurrentRequests: Option[Int],
-  private val _hostConnectionMaxIdleTime: Option[Duration],
-  private val _hostConnectionMaxLifeTime: Option[Duration],
-  private val _requestTimeout: Option[Duration],
-  private val _readTimeout: Option[Duration],
-  private val _writeCompletionTimeout: Option[Duration],
-  private val _traceReceiver: TraceReceiver)
-{
-  import ServerBuilder._
-
-  def this() = this(
-    None,                  // codec
-    None,                  // statsReceiver
-    None,                  // name
-    None,                  // sendBufferSize
-    None,                  // recvBufferSize
-    None,                  // bindTo
-    None,                  // logger
-    None,                  // tls
-    false,                 // startTls
-    None,                  // channelFactory
-    None,                  // maxConcurrentRequests
-    None,                  // hostConnectionMaxIdleTime
-    None,                  // hostConnectionMaxLifeTime
-    None,                  // requestTimeout
-    None,                  // readTimeout
-    None,                  // writeCompletionTimeout
-    new NullTraceReceiver  // traceReceiver
-  )
-
-  private[this] def options = Seq(
->>>>>>> eb1b626a
     "codec"                     -> _codec,
     "statsReceiver"             -> _statsReceiver,
     "name"                      -> _name,
@@ -231,7 +188,7 @@
     copy(config.copy(_hostConnectionMaxIdleTime = Some(howlong)))
 
   def hostConnectionMaxLifeTime(howlong: Duration) =
-    copy(_hostConnectionMaxLifeTime = Some(howlong))
+    copy(config.copy(_hostConnectionMaxLifeTime = Some(howlong)))
 
   def requestTimeout(howlong: Duration) =
     copy(config.copy(_requestTimeout = Some(howlong)))
@@ -376,13 +333,9 @@
 
         val closingHandler = new ChannelClosingHandler
         pipeline.addLast("closingHandler", closingHandler)
-<<<<<<< HEAD
-        config.hostConnectionMaxIdleTime foreach { duration =>
-          service = new ExpiringService(service, duration) {
-=======
-        if (_hostConnectionMaxIdleTime.isDefined || _hostConnectionMaxLifeTime.isDefined) {
-          service = new ExpiringService(service, _hostConnectionMaxIdleTime, _hostConnectionMaxLifeTime) {
->>>>>>> eb1b626a
+
+        if (config.hostConnectionMaxIdleTime.isDefined || config.hostConnectionMaxLifeTime.isDefined) {
+          service = new ExpiringService(service, config.hostConnectionMaxIdleTime, config.hostConnectionMaxLifeTime) {
             override def didExpire() { closingHandler.close() }
           }
         }
