--- conflicted
+++ resolved
@@ -112,10 +112,7 @@
   val CONFIG = Buf.Utf8("CONFIG")
   val SENTINEL = Buf.Utf8("SENTINEL")
   val CLUSTER = Buf.Utf8("CLUSTER")
-<<<<<<< HEAD
-=======
   val DBSIZE = Buf.Utf8("DBSIZE")
->>>>>>> 4859e856
 
   // Scripts
   val EVAL = Buf.Utf8("EVAL")
