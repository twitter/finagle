package com.twitter.finagle.redis

import com.twitter.finagle.builder.{ ClientBuilder, ClientConfig }
import com.twitter.finagle.redis.protocol._
import com.twitter.finagle.redis.util.{BytesToString, NumberFormat}
import com.twitter.finagle.Service
import com.twitter.util.Future

object Client {

  /**
   * Construct a client from a single host.
   * @param host a String of host:port combination.
   */
  def apply(host: String): Client = Client(
    ClientBuilder()
      .hosts(host)
      .hostConnectionLimit(1)
      .codec(Redis())
      .build())

  /**
   * Construct a client from a single Service.
   */
  def apply(raw: Service[Command, Reply]): Client = new Client(raw)

}

/**
 * Connects to a single Redis host
 * @param service: Finagle service object built with the Redis codec
 */
class Client(service: Service[Command, Reply]) {

  /**
   * Appends value at the given key. If key doesn't exist,
   * behavior is similar to SET command
   * @params key, value
   * @return Length of string after append operation
   */
  def append(key: String, value: Array[Byte]): Future[Int] =
    doRequest(Append(key, value)) {
      case IntegerReply(n) => Future.value(n)
    }

  /**
   * Decrements number stored at key by given amount. If key doesn't
   * exist, value is set to 0 before the operation
   * @params key, amount
   * @return Value after decrement. Error if key contains value
   * of the wrong type
   */
  def decrBy(key: String, amount: Int): Future[Int] =
    doRequest(DecrBy(key, amount)) {
      case IntegerReply(n) => Future.value(n)
    }

  /**
   * Increment number stored at key by one. If key doesn't
   * exist, value is set to 0 before the operation
   * @params key
   * @return Value after i. Error if key contains value
   * of the wrong type
   */
  def incr(key: String): Future[Int] =
    doRequest(Incr(key)) {
      case IntegerReply(n) => Future.value(n)
    }

  /**
   * Gets the value associated with the given key
   * @param key
   * @return Option containing either the value byte array, or nothing
   * if key doesn't exist
   */
  def get(key: String): Future[Option[Array[Byte]]] =
    doRequest(Get(key)) {
      case BulkReply(message) => Future.value(Some(message))
      case EmptyBulkReply()   => Future.value(None)
    }

  /**
   * Gets the substring of the value associated with given key
   * @params key, start, end
   * @return Option containing the substring, or nothing if key doesn't exist
   */
  def getRange(key: String, start: Int, end: Int): Future[Option[Array[Byte]]] =
    doRequest(GetRange(key, start, end)) {
      case BulkReply(message) => Future.value(Some(message))
      case EmptyBulkReply()   => Future.value(None)
    }

  /**
   * Sets the given value to key. If a value already exists for the key,
   * the value is overwritten with the new value
   * @params key, value
   */
  def set(key: String, value: Array[Byte]): Future[Unit] =
    doRequest(Set(key, value)) {
      case StatusReply(message) => Future.Unit
    }

  /**
   * Removes keys
   * @param list of keys to remove
   * @return Number of keys removed
   */
  def del(keys: Seq[String]): Future[Int] =
    doRequest(Del(keys.toList)) {
      case IntegerReply(n) => Future.value(n)
    }

  /**
   * Checks if given key exists
   * @param key
   * @return True if key exists, false otherwise
   */
  def exists(key: String): Future[Boolean] =
    doRequest(Exists(key)) {
      case IntegerReply(n) => Future.value((n == 1))
    }

  /**
   * Deletes all keys in current DB
   */
  def flushDB(): Future[Unit] =
    doRequest(FlushDB()) {
      case StatusReply(message) => Future.Unit
    }

  /**
   * Authorizes to db
   */
  def auth(token: String): Future[Unit] =
    doRequest(Auth(token)) {
      case StatusReply(message) => Future.Unit
    }

  /**
   * Select DB with specified zero-based index
   * @param index
   * @return Status reply
   */
  def select(index: Int): Future[String] =
    doRequest(Select(index)) {
      case StatusReply(message) => Future.value(message)
    }

  /**
   * Closes connection to Redis instance
   */
  def quit(): Future[Unit] =
    doRequest(Quit()) {
      case StatusReply(message) => Future.Unit
    }

  /** Hashset Commands */

  /**
   * Deletes fields from given hash
   * @param hash key, fields
   * @return Number of fields deleted
   */
  def hDel(key: String, fields: Seq[String]): Future[Int] =
    doRequest(HDel(key, fields)) {
      case IntegerReply(n) => Future.value(n)
    }

  /**
   * Gets field from hash
   * @param hash key, field
   * @return Value if field exists
   */
  def hGet(key: Array[Byte], field: Array[Byte]): Future[Option[Array[Byte]]] =
    doRequest(HGet(key, field)) {
      case BulkReply(message) => Future.value(Some(message))
      case EmptyBulkReply()   => Future.value(None)
    }

  /**
   * Gets all field value pairs for given hash
   * @param hash key
   * @return Sequence of field/value pairs
   */
  def hGetAllAsPairs(key: Array[Byte]): Future[Seq[(Array[Byte], Array[Byte])]] =
    doRequest(HGetAll(key)) {
      case MBulkReply(messages) => Future.value(returnPairs(messages))
      case EmptyMBulkReply()    => Future.value(Seq())
    }

  @deprecated("Use hGetAllAsPairs instead", "5.0.0")
  def hGetAll(key: Array[Byte]): Future[Map[Array[Byte], Array[Byte]]] =
    hGetAllAsPairs(key) map { res => res toMap }

  /**
   * Gets values for given fields in hash
   * @param hash key, fields
   * @return List of values
   */
  def hMGet(key: String, fields: Seq[String]): Future[Seq[Array[Byte]]] =
    doRequest(HMGet(key, fields)) {
      case MBulkReply(messages) => Future.value(messages)
      case EmptyMBulkReply()    => Future.value(Seq())
    }

  /**
   * Sets field value pair in given hash
   * @param hash key, field, value
   * @return 1 if field is new, 0 if field was updated
   */
  def hSet(key: Array[Byte], field: Array[Byte], value: Array[Byte]): Future[Int] =
    doRequest(HSet(key, field, value)) {
      case IntegerReply(n) => Future.value(n)
    }

  /** Sorted Set commands */

  /**
   * Adds member, score pair to sorted set
   * @params key, score, member
   * @return Number of elements added to sorted set
   */
  def zAdd(key: Array[Byte], score: Double, member: Array[Byte]): Future[Int] =
    doRequest(ZAdd(key, ZMember(score, member))) {
      case IntegerReply(n) => Future.value(n)
    }

  /**
   * Gets score of member in sorted set
   * @param key, member
   * @return Score of member
   */
  def zScore(key: Array[Byte], member: Array[Byte]): Future[Option[Double]] =
    doRequest(ZScore(key, member)) {
<<<<<<< HEAD
      case BulkReply(message) => Future.value(Some(message))
      case EmptyBulkReply()   => Future.value(None)
=======
      case BulkReply(message)   => Future.value(
        Some(NumberFormat.toDouble(BytesToString(message))))
      case EmptyBulkReply()     => Future.value(None)
>>>>>>> a554c58a
    }

  /**
   * Gets number of elements in sorted set with score between min and max
   * @params key, min, max
   * @return Number of elements between min and max in sorted set
   */
  def zCount(key: Array[Byte], min: Double, max: Double): Future[Int] =
    doRequest(ZCount(key, ZInterval(min), ZInterval(max))) {
      case IntegerReply(n) => Future.value(n)
    }

  /**
   * Gets member, score pairs from sorted set between min and max
   * Results are limited by offset and count
   * @param key, min, max, offset, count
   * @return ZRangeResults object containing item/score pairs
   */
  def zRangeByScore(
    key: Array[Byte], min: Double, max: Double, offset: Int, count: Int
  ): Future[ZRangeResults] =
    doRequest(
      ZRangeByScore(
        BytesToString(key),
        ZInterval(min),
        ZInterval(max),
        WithScores.asArg,
        Some(Limit(offset, count))
      )
    ) {
      case MBulkReply(messages) => Future.value(ZRangeResults(returnPairs(messages)))
      case EmptyMBulkReply()    => Future.value(ZRangeResults(List()))
    }

  @deprecated("Use zRangeByScore instead", "5.0.0")
  def zRangeByScoreWithScores(
    key: Array[Byte], min: Double, max: Double, offset: Int, count: Int): Future[Map[Array[Byte], Array[Byte]]] =
    doRequest(
      ZRangeByScore(
        BytesToString(key),
        ZInterval(min),
        ZInterval(max),
<<<<<<< HEAD
        Some(WithScores),
        Some(Limit(offset, count)))) {
        case MBulkReply(messages) => returnPairs(messages)
        case EmptyMBulkReply()    => Future.value(Map())
      }
=======
        WithScores.asArg,
        Some(Limit(offset, count))
      )
    ) {
      case MBulkReply(messages) => Future.value(returnPairs(messages) toMap)
      case EmptyMBulkReply()    => Future.value(Map())
    }
>>>>>>> a554c58a

  /**
   * Returns sorted set cardinality of the sorted set at key
   * @param key
   * @return Integer representing cardinality of sorted set,
   * or 0 if key does not exist
   */
  def zCard(key: Array[Byte]): Future[Int] =
    doRequest(ZCard(key)) {
      case IntegerReply(n) => Future.value(n)
    }

  /**
   * Removes specified member(s) from sorted set at key
   * @params key, member(s)
   * @return Number of members removed from sorted set
   */
  def zRem(key: Array[Byte], members: Seq[Array[Byte]]): Future[Int] =
    doRequest(ZRem(key, members)) {
      case IntegerReply(n) => Future.value(n)
    }

  /**
   * Returns specified range of elements in sorted set at key
   * Elements are ordered from highest to lowest score
   * @param key, start, stop
   * @return List of elements in specified range
   */
  def zRevRange(key: Array[Byte], start: Int, stop: Int): Future[Seq[Array[Byte]]] =
    doRequest(ZRevRange(key, start, stop)) {
      case MBulkReply(messages) => Future.value(messages)
      case EmptyMBulkReply()    => Future.value(Seq())
    }

  /**
   * Returns elements in sorted set at key with a score between max and min
   * Elements are ordered from highest to lowest score
   * Results are limited by offset and count
   * @param key, max, min, offset, count
   * @return ZRangeResults object containing item/score pairs
   */
  def zRevRangeByScore(
    key: Array[Byte], max: Double, min: Double, offset: Int, count: Int
  ): Future[ZRangeResults] =
    doRequest(
      ZRevRangeByScore(
        BytesToString(key),
        ZInterval(max),
        ZInterval(min),
        WithScores.asArg,
        Some(Limit(offset, count))
      )
    ) {
      case MBulkReply(messages) => Future.value(ZRangeResults(returnPairs(messages)))
      case EmptyMBulkReply()    => Future.value(ZRangeResults(List()))
    }

  @deprecated("Use zRevRangeByScore instead", "5.0.0")
  def zRevRangeByScoreWithScores(
    key: Array[Byte], max: Double, min: Double, offset: Int, count: Int): Future[Map[Array[Byte], Array[Byte]]] =
    doRequest(
      ZRevRangeByScore(
        BytesToString(key),
        ZInterval(max),
        ZInterval(min),
<<<<<<< HEAD
        Some(WithScores),
        Some(Limit(offset, count)))) {
        case MBulkReply(messages) => returnPairs(messages)
        case EmptyMBulkReply()    => Future.value(Map())
      }

  def rPush(key: String, value: Array[Byte]): Future[Int] =
    doRequest(RPush(key, value)) {
      case IntegerReply(n) => Future.value(n)
    }

  def lPush(key: String, value: Array[Byte]): Future[Int] =
    doRequest(LPush(key, value)) {
      case IntegerReply(n) => Future.value(n)
    }

  def lRange(key: String, start: Int, end: Int): Future[Seq[Array[Byte]]] =
    doRequest(LRange(key, start, end)) {
      case MBulkReply(messages) => Future.value(messages)
      case EmptyMBulkReply()    => Future.value(Seq())
    }

  def sAdd(key: String, value: Array[Byte]): Future[Int] =
    doRequest(SAdd(key, value)) {
      case IntegerReply(n) => Future.value(n)
    }

  def sRem(key: String, value: Array[Byte]): Future[Int] =
    doRequest(SRem(key, value)) {
      case IntegerReply(n) => Future.value(n)
    }

  def sIsMember(key: String, value: Array[Byte]): Future[Int] =
    doRequest(SIsMember(key, value)) {
      case IntegerReply(n) => Future.value(n)
    }

  def sMembers(key: String): Future[Seq[Array[Byte]]] =
    doRequest(SMembers(key)) {
      case MBulkReply(messages) => Future.value(messages)
      case EmptyMBulkReply()    => Future.value(Seq())
=======
        WithScores.asArg,
        Some(Limit(offset, count))
      )
    ) {
      case MBulkReply(messages) => Future.value(returnPairs(messages) toMap)
      case EmptyMBulkReply()    => Future.value(Map())
>>>>>>> a554c58a
    }

  /**
   * Releases underlying service object
   */
  def release() = service.release()

  /**
   * Helper function for passing a command to the service
   */
  private def doRequest[T](cmd: Command)(handler: PartialFunction[Reply, Future[T]]) =
    service(cmd) flatMap (handler orElse {
      case ErrorReply(message) => Future.exception(new ServerError(message))
      case _                   => Future.exception(new IllegalStateException)
    })

  /**
   * Helper function to convert a Redis multi-bulk reply into a map of pairs
   */
  private def returnPairs(messages: List[Array[Byte]]) = {
    assert(messages.length % 2 == 0, "Odd number of items in response")
    messages.grouped(2).toList flatMap { case List(a, b) => Some(a, b); case _ => None }
  }

}<|MERGE_RESOLUTION|>--- conflicted
+++ resolved
@@ -1,10 +1,11 @@
 package com.twitter.finagle.redis
 
-import com.twitter.finagle.builder.{ ClientBuilder, ClientConfig }
+import com.twitter.finagle.builder.{ClientBuilder, ClientConfig}
 import com.twitter.finagle.redis.protocol._
 import com.twitter.finagle.redis.util.{BytesToString, NumberFormat}
 import com.twitter.finagle.Service
 import com.twitter.util.Future
+
 
 object Client {
 
@@ -75,8 +76,8 @@
    */
   def get(key: String): Future[Option[Array[Byte]]] =
     doRequest(Get(key)) {
-      case BulkReply(message) => Future.value(Some(message))
-      case EmptyBulkReply()   => Future.value(None)
+      case BulkReply(message)   => Future.value(Some(message))
+      case EmptyBulkReply()     => Future.value(None)
     }
 
   /**
@@ -86,8 +87,8 @@
    */
   def getRange(key: String, start: Int, end: Int): Future[Option[Array[Byte]]] =
     doRequest(GetRange(key, start, end)) {
-      case BulkReply(message) => Future.value(Some(message))
-      case EmptyBulkReply()   => Future.value(None)
+      case BulkReply(message)   => Future.value(Some(message))
+      case EmptyBulkReply()     => Future.value(None)
     }
 
   /**
@@ -173,8 +174,8 @@
    */
   def hGet(key: Array[Byte], field: Array[Byte]): Future[Option[Array[Byte]]] =
     doRequest(HGet(key, field)) {
-      case BulkReply(message) => Future.value(Some(message))
-      case EmptyBulkReply()   => Future.value(None)
+      case BulkReply(message)   => Future.value(Some(message))
+      case EmptyBulkReply()     => Future.value(None)
     }
 
   /**
@@ -232,14 +233,9 @@
    */
   def zScore(key: Array[Byte], member: Array[Byte]): Future[Option[Double]] =
     doRequest(ZScore(key, member)) {
-<<<<<<< HEAD
-      case BulkReply(message) => Future.value(Some(message))
-      case EmptyBulkReply()   => Future.value(None)
-=======
       case BulkReply(message)   => Future.value(
         Some(NumberFormat.toDouble(BytesToString(message))))
       case EmptyBulkReply()     => Future.value(None)
->>>>>>> a554c58a
     }
 
   /**
@@ -276,19 +272,13 @@
 
   @deprecated("Use zRangeByScore instead", "5.0.0")
   def zRangeByScoreWithScores(
-    key: Array[Byte], min: Double, max: Double, offset: Int, count: Int): Future[Map[Array[Byte], Array[Byte]]] =
+    key: Array[Byte], min: Double, max: Double, offset: Int, count: Int
+  ): Future[Map[Array[Byte], Array[Byte]]] =
     doRequest(
       ZRangeByScore(
         BytesToString(key),
         ZInterval(min),
         ZInterval(max),
-<<<<<<< HEAD
-        Some(WithScores),
-        Some(Limit(offset, count)))) {
-        case MBulkReply(messages) => returnPairs(messages)
-        case EmptyMBulkReply()    => Future.value(Map())
-      }
-=======
         WithScores.asArg,
         Some(Limit(offset, count))
       )
@@ -296,7 +286,6 @@
       case MBulkReply(messages) => Future.value(returnPairs(messages) toMap)
       case EmptyMBulkReply()    => Future.value(Map())
     }
->>>>>>> a554c58a
 
   /**
    * Returns sorted set cardinality of the sorted set at key
@@ -356,62 +345,51 @@
 
   @deprecated("Use zRevRangeByScore instead", "5.0.0")
   def zRevRangeByScoreWithScores(
-    key: Array[Byte], max: Double, min: Double, offset: Int, count: Int): Future[Map[Array[Byte], Array[Byte]]] =
+    key: Array[Byte], max: Double, min: Double, offset: Int, count: Int
+  ): Future[Map[Array[Byte], Array[Byte]]] =
     doRequest(
       ZRevRangeByScore(
         BytesToString(key),
         ZInterval(max),
         ZInterval(min),
-<<<<<<< HEAD
-        Some(WithScores),
-        Some(Limit(offset, count)))) {
-        case MBulkReply(messages) => returnPairs(messages)
-        case EmptyMBulkReply()    => Future.value(Map())
-      }
-
-  def rPush(key: String, value: Array[Byte]): Future[Int] =
-    doRequest(RPush(key, value)) {
-      case IntegerReply(n) => Future.value(n)
-    }
-
-  def lPush(key: String, value: Array[Byte]): Future[Int] =
-    doRequest(LPush(key, value)) {
-      case IntegerReply(n) => Future.value(n)
-    }
-
-  def lRange(key: String, start: Int, end: Int): Future[Seq[Array[Byte]]] =
-    doRequest(LRange(key, start, end)) {
-      case MBulkReply(messages) => Future.value(messages)
-      case EmptyMBulkReply()    => Future.value(Seq())
-    }
-
-  def sAdd(key: String, value: Array[Byte]): Future[Int] =
-    doRequest(SAdd(key, value)) {
-      case IntegerReply(n) => Future.value(n)
-    }
-
-  def sRem(key: String, value: Array[Byte]): Future[Int] =
-    doRequest(SRem(key, value)) {
-      case IntegerReply(n) => Future.value(n)
-    }
-
-  def sIsMember(key: String, value: Array[Byte]): Future[Int] =
-    doRequest(SIsMember(key, value)) {
-      case IntegerReply(n) => Future.value(n)
-    }
-
-  def sMembers(key: String): Future[Seq[Array[Byte]]] =
-    doRequest(SMembers(key)) {
-      case MBulkReply(messages) => Future.value(messages)
-      case EmptyMBulkReply()    => Future.value(Seq())
-=======
         WithScores.asArg,
         Some(Limit(offset, count))
       )
     ) {
       case MBulkReply(messages) => Future.value(returnPairs(messages) toMap)
       case EmptyMBulkReply()    => Future.value(Map())
->>>>>>> a554c58a
+    }
+
+  def lPush(key: String, value: Array[Byte]): Future[Int] =
+    doRequest(LPush(key, value)) {
+      case IntegerReply(n) => Future.value(n)
+    }
+
+  def lRange(key: String, start: Int, end: Int): Future[Seq[Array[Byte]]] =
+    doRequest(LRange(key, start, end)) {
+      case MBulkReply(messages) => Future.value(messages)
+      case EmptyMBulkReply()    => Future.value(Seq())
+    }
+
+  def sAdd(key: String, value: Array[Byte]): Future[Int] =
+    doRequest(SAdd(key, value)) {
+      case IntegerReply(n) => Future.value(n)
+    }
+
+  def sRem(key: String, value: Array[Byte]): Future[Int] =
+    doRequest(SRem(key, value)) {
+      case IntegerReply(n) => Future.value(n)
+    }
+
+  def sIsMember(key: String, value: Array[Byte]): Future[Int] =
+    doRequest(SIsMember(key, value)) {
+      case IntegerReply(n) => Future.value(n)
+    }
+
+  def sMembers(key: String): Future[Seq[Array[Byte]]] =
+    doRequest(SMembers(key)) {
+      case MBulkReply(messages) => Future.value(messages)
+      case EmptyMBulkReply()    => Future.value(Seq())
     }
 
   /**
@@ -424,8 +402,8 @@
    */
   private def doRequest[T](cmd: Command)(handler: PartialFunction[Reply, Future[T]]) =
     service(cmd) flatMap (handler orElse {
-      case ErrorReply(message) => Future.exception(new ServerError(message))
-      case _                   => Future.exception(new IllegalStateException)
+      case ErrorReply(message)  => Future.exception(new ServerError(message))
+      case _                    => Future.exception(new IllegalStateException)
     })
 
   /**
