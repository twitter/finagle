package com.twitter.finagle

import com.twitter.finagle.client._
import com.twitter.finagle.factory.BindingFactory
import com.twitter.finagle.mux.lease.exp.Lessor
import com.twitter.finagle.netty3._
import com.twitter.finagle.pool.SingletonPool
import com.twitter.finagle.server._
import com.twitter.finagle.stats.{StatsReceiver, NullStatsReceiver}
import com.twitter.finagle.tracing._
import com.twitter.finagle.transport.Transport
import com.twitter.util.Future
import java.net.SocketAddress
import org.jboss.netty.buffer.{ChannelBuffer => CB}

/**
 * A client and server for the mux protocol described in [[com.twitter.finagle.mux]].
 */
object Mux extends Client[mux.Ask, mux.Response] with Server[mux.Ask, mux.Response] {

  private[finagle] abstract class ProtoTracing(
    process: String,
    val role: Stack.Role
  ) extends Stack.Module0[ServiceFactory[mux.Ask, mux.Response]] {
    val description = s"Mux specific $process traces"

    private[this] val tracingFilter = new SimpleFilter[mux.Ask, mux.Response] {
      def apply(req: mux.Ask, svc: Service[mux.Ask, mux.Response]): Future[mux.Response] = {
        Trace.recordBinary(s"$process/mux/enabled", true)
        svc(req)
      }
    }

    def make(next: ServiceFactory[mux.Ask, mux.Response]) =
      tracingFilter andThen next
  }

  private[finagle] class ClientProtoTracing extends ProtoTracing("clnt", StackClient.Role.protoTracing)

  /** Prepends bound residual paths to outbound Mux requests's destinations. */
  private[finagle] object MuxBindingFactory
    extends BindingFactory.Module[mux.Ask, mux.Response] {

    protected[this] def boundPathFilter(residual: Path) =
      Filter.mk[mux.Ask, mux.Response, mux.Ask, mux.Response] { (req, service) =>
        service(mux.Ask(residual ++ req.destination, req.body))
      }
  }

  object Client {
<<<<<<< HEAD
    val stack: Stack[ServiceFactory[mux.Ask, mux.Response]] = StackClient.newStack
      .replace(StackClient.Role.pool, SingletonPool.module[mux.Ask, mux.Response])
      .replace(StackClient.Role.prepConn, mux.lease.LeasedFactory.module[mux.Ask, mux.Response])
=======
    val stack: Stack[ServiceFactory[mux.Request, mux.Response]] = StackClient.newStack
      .replace(StackClient.Role.pool, SingletonPool.module[mux.Request, mux.Response])
>>>>>>> 9076750e
      .replace(StackClient.Role.protoTracing, new ClientProtoTracing)
      .replace(BindingFactory.role, MuxBindingFactory)
  }

  case class Client(
    stack: Stack[ServiceFactory[mux.Ask, mux.Response]] = Client.stack,
    params: Stack.Params = StackClient.defaultParams
  ) extends StdStackClient[mux.Ask, mux.Response, Client] {
    protected def copy1(
      stack: Stack[ServiceFactory[mux.Ask, mux.Response]] = this.stack,
      params: Stack.Params = this.params
    ): Client = copy(stack, params)

    protected type In = CB
    protected type Out = CB

    protected def newTransporter(): Transporter[In, Out] =
      Netty3Transporter(mux.PipelineFactory, params)
    override protected def newDispatcher(
      transport: Transport[CB, CB]
<<<<<<< HEAD
    ): Service[mux.Ask, mux.Response] with Acting = {
=======
    ): Service[mux.Request, mux.Response] = {
>>>>>>> 9076750e
      val param.Stats(sr) = params[param.Stats]
      val param.Label(name) = params[param.Label]
      new mux.ClientDispatcher(name, transport, sr)
    }
  }

  val client = Client()

  def newClient(dest: Name, label: String): ServiceFactory[mux.Ask, mux.Response] =
    client.newClient(dest, label)

  private[finagle] class ServerProtoTracing extends ProtoTracing("srv", StackServer.Role.protoTracing)

  case class Server(
    stack: Stack[ServiceFactory[mux.Ask, mux.Response]] = StackServer.newStack
      .remove(TraceInitializerFilter.role)
      .replace(StackServer.Role.protoTracing, new ServerProtoTracing),
    params: Stack.Params = StackServer.defaultParams
  ) extends StdStackServer[mux.Ask, mux.Response, Server] {
    protected def copy1(
      stack: Stack[ServiceFactory[mux.Ask, mux.Response]] = this.stack,
      params: Stack.Params = this.params
    ): Server = copy(stack, params)

    protected type In = CB
    protected type Out = CB

    protected def newListener(): Listener[In, Out] =
      Netty3Listener(mux.PipelineFactory, params)
    protected def newDispatcher(
      transport: Transport[In, Out],
      service: Service[mux.Ask, mux.Response]
    ) = {
      val param.Tracer(tracer) = params[param.Tracer]
      val Lessor.Param(lessor) = params[Lessor.Param]
      new mux.ServerDispatcher(transport, service, true, lessor, tracer)
    }
  }

  val server = Server()

  def serve(
    addr: SocketAddress,
    service: ServiceFactory[mux.Ask, mux.Response]
  ): ListeningServer = server.serve(addr, service)
}<|MERGE_RESOLUTION|>--- conflicted
+++ resolved
@@ -48,14 +48,8 @@
   }
 
   object Client {
-<<<<<<< HEAD
     val stack: Stack[ServiceFactory[mux.Ask, mux.Response]] = StackClient.newStack
       .replace(StackClient.Role.pool, SingletonPool.module[mux.Ask, mux.Response])
-      .replace(StackClient.Role.prepConn, mux.lease.LeasedFactory.module[mux.Ask, mux.Response])
-=======
-    val stack: Stack[ServiceFactory[mux.Request, mux.Response]] = StackClient.newStack
-      .replace(StackClient.Role.pool, SingletonPool.module[mux.Request, mux.Response])
->>>>>>> 9076750e
       .replace(StackClient.Role.protoTracing, new ClientProtoTracing)
       .replace(BindingFactory.role, MuxBindingFactory)
   }
@@ -76,11 +70,7 @@
       Netty3Transporter(mux.PipelineFactory, params)
     override protected def newDispatcher(
       transport: Transport[CB, CB]
-<<<<<<< HEAD
-    ): Service[mux.Ask, mux.Response] with Acting = {
-=======
-    ): Service[mux.Request, mux.Response] = {
->>>>>>> 9076750e
+    ): Service[mux.Ask, mux.Response] = {
       val param.Stats(sr) = params[param.Stats]
       val param.Label(name) = params[param.Label]
       new mux.ClientDispatcher(name, transport, sr)
