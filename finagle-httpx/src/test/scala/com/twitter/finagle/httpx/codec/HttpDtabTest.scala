--- conflicted
+++ resolved
@@ -19,11 +19,7 @@
   val okDtabs =
     Dtab.empty +: (okDentries.permutations map(ds => Dtab(ds))).toIndexedSeq
 
-<<<<<<< HEAD
-  def newMsg(): Message = Ask(Method.Get, "/", Version.Http11)
-=======
-  def newMsg(): Message = Request(Version.Http11, Method.Get, "/")
->>>>>>> 9076750e
+  def newMsg(): Message = Ask(Version.Http11, Method.Get, "/")
 
   test("write(dtab, msg); read(msg) == dtab") {
     for (dtab <- okDtabs) {
