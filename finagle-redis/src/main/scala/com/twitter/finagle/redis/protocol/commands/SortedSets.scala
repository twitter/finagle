--- conflicted
+++ resolved
@@ -746,10 +746,6 @@
 
   def apply(args: Seq[Array[Byte]]) = {
     val list = trimList(args, 2, "ZRANKcmd")
-<<<<<<< HEAD
-    get(ChannelBuffers.wrappedBuffer(args(0)), ChannelBuffers.wrappedBuffer(args(1)))
-=======
     get(ChannelBuffers.copiedBuffer(args(0)), ChannelBuffers.copiedBuffer(args(1)))
->>>>>>> 817329d3
   }
 }