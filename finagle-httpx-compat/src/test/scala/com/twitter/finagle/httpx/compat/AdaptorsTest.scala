--- conflicted
+++ resolved
@@ -47,22 +47,12 @@
     headers <- Gen.containerOf[Seq, (String, String)](arbHeader)
     body    <- arbitrary[String]
   } yield {
-<<<<<<< HEAD
-    val reqIn = Ask(method, uri, version)
-    headers foreach { case (k, v) => reqIn.headers.add(k, v) }
-    val req = new Ask {
-      val httpAsk = reqIn.httpAsk
-      override val reader = BufReader(Buf.Utf8(body))
-      lazy val remoteSocketAddress = new InetSocketAddress(InetAddress.getLoopbackAddress, 0)
-    }
-=======
-    val reqIn = Request(version, method, uri)
+    val reqIn = Ask(version, method, uri)
     headers foreach { case (k, v) => reqIn.headers.add(k, v) }
     val req = Request(
       reqIn.httpRequest,
       BufReader(Buf.Utf8(body)),
       new InetSocketAddress(InetAddress.getLoopbackAddress, 0))
->>>>>>> 9076750e
     if (chunked) {
       req.headers.set(Fields.TransferEncoding, "chunked")
       req.setChunked(chunked)
