--- conflicted
+++ resolved
@@ -2,8 +2,6 @@
 (http://docutils.sourceforge.net/docs/user/rst/quickstart.html)
 as it is included in Finagle's user's guide.
 
-<<<<<<< HEAD
-=======
 6.x
 -----
 
@@ -61,7 +59,6 @@
 - `finagle-core`: removes commented out casting filter
 - `finagle-mysql`: move protocol into a dispatcher and port to new style apis.
 
->>>>>>> 5f970bee
 6.7.1
 ~~~~~
 
@@ -98,14 +95,11 @@
 - `finagle-serversets`: Mark ZookeeperServerSetCluster as deprecated
 - `finagle-thrift`: Add a request context for ClientId
 - `finagle-thrift`: Set the client id in thriftmux
-<<<<<<< HEAD
-=======
 
 6.7.0
 ~~~~~
 
 Release process failed. Rolled forward to 6.7.1.
->>>>>>> 5f970bee
 
 6.6.2
 ~~~~~
