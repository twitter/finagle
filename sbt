#!/bin/bash

sbtver=0.12.4
sbtjar=sbt-launch.jar
sbtsha128=701af98879a5c2d89c089d69e96e5d1c3bcfafaa

sbtrepo=http://repo.typesafe.com/typesafe/ivy-releases/org.scala-sbt/sbt-launch

if [ ! -f $sbtjar ]; then
  echo "downloading $sbtjar" 1>&2
  if ! curl --silent --fail --remote-name $sbtrepo/$sbtver/$sbtjar; then
    exit 1
  fi
fi

checksum=`openssl dgst -sha1 $sbtjar | awk '{ print $2 }'`
if [ "$checksum" != $sbtsha128 ]; then
  echo "bad $sbtjar.  delete $sbtjar and run $0 again."
  exit 1
fi

<<<<<<< HEAD
if [ -z "$TRAVIS_CI" ]; then
  JAVA_OPTS=" -Djava.net.preferIPv4Stack=true "$JAVA_OPTS
else
  echo "Travis-ci: Not specifying the ip stack version"
fi

test -f ~/.sbtconfig && . ~/.sbtconfig
=======
[ -f ~/.sbtconfig ] && . ~/.sbtconfig
>>>>>>> cb84e1a3

java -ea                          \
  $SBT_OPTS                       \
  $JAVA_OPTS                      \
  -XX:+AggressiveOpts             \
  -XX:+UseParNewGC                \
  -XX:+UseConcMarkSweepGC         \
  -XX:+CMSParallelRemarkEnabled   \
  -XX:+CMSClassUnloadingEnabled   \
  -XX:MaxPermSize=1024m           \
  -XX:SurvivorRatio=128           \
  -XX:MaxTenuringThreshold=0      \
  -Xss8M                          \
  -Xms512M                        \
  -Xmx1536M                       \
  -server                         \
  -jar $sbtjar "$@"<|MERGE_RESOLUTION|>--- conflicted
+++ resolved
@@ -19,17 +19,7 @@
   exit 1
 fi
 
-<<<<<<< HEAD
-if [ -z "$TRAVIS_CI" ]; then
-  JAVA_OPTS=" -Djava.net.preferIPv4Stack=true "$JAVA_OPTS
-else
-  echo "Travis-ci: Not specifying the ip stack version"
-fi
-
-test -f ~/.sbtconfig && . ~/.sbtconfig
-=======
 [ -f ~/.sbtconfig ] && . ~/.sbtconfig
->>>>>>> cb84e1a3
 
 java -ea                          \
   $SBT_OPTS                       \
