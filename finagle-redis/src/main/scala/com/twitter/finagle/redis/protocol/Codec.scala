--- conflicted
+++ resolved
@@ -23,12 +23,7 @@
   val EOL_DELIMITER       = "\r\n"
 
   val NIL_VALUE           = NilValue
-<<<<<<< HEAD
-  val NIL_VALUE_BA        = ChannelBuffers.EMPTY_BUFFER
-=======
   val NIL_VALUE_BA        = StringToChannelBuffer("")
->>>>>>> 817329d3
-
 
   val STATUS_REPLY_BA     = StringToChannelBuffer("+")
   val ERROR_REPLY_BA      = StringToChannelBuffer("-")
