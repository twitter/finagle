--- conflicted
+++ resolved
@@ -103,11 +103,7 @@
   def toString(items: List[Reply]): List[String] = {
     items flatMap {
       case BulkReply(message)   => List(BytesToString(message.array))
-<<<<<<< HEAD
-      case EmptyBulkReply()     => EmptyBulkReplyString
-=======
       case EmptyBulkReply()     => List(RedisCodec.NIL_VALUE.toString)
->>>>>>> 817329d3
       case IntegerReply(id)     => List(id.toString)
       case StatusReply(message) => List(message)
       case ErrorReply(message)  => List(message)
