--- conflicted
+++ resolved
@@ -57,24 +57,6 @@
  * A handy Builder for constructing Servers (i.e., binding Services to a port).
  */
 case class ServerBuilder[Req, Rep](
-<<<<<<< HEAD
-  _codec: Option[Codec[Req, Rep]],
-  _statsReceiver: Option[StatsReceiver],
-  _name: Option[String],
-  _sendBufferSize: Option[Int],
-  _recvBufferSize: Option[Int],
-  _bindTo: Option[SocketAddress],
-  _logger: Option[Logger],
-  _tls: Option[SSLContext],
-  _startTls: Boolean,
-  _channelFactory: Option[ReferenceCountedChannelFactory],
-  _maxConcurrentRequests: Option[Int],
-  _hostConnectionMaxIdleTime: Option[Duration],
-  _requestTimeout: Option[Duration],
-  _readTimeout: Option[Duration],
-  _writeCompletionTimeout: Option[Duration],
-  _traceReceiver: TraceReceiver)
-=======
   private val _codec: Option[Codec[Req, Rep]],
   private val _statsReceiver: Option[StatsReceiver],
   private val _name: Option[String],
@@ -82,7 +64,7 @@
   private val _recvBufferSize: Option[Int],
   private val _bindTo: Option[SocketAddress],
   private val _logger: Option[Logger],
-  private val _tls: Option[(String, String)],
+  private val _tls: Option[SslContext,
   private val _startTls: Boolean,
   private val _channelFactory: Option[ReferenceCountedChannelFactory],
   private val _maxConcurrentRequests: Option[Int],
@@ -91,7 +73,6 @@
   private val _readTimeout: Option[Duration],
   private val _writeCompletionTimeout: Option[Duration],
   private val _traceReceiver: TraceReceiver)
->>>>>>> 62d4961f
 {
   import ServerBuilder._
 
