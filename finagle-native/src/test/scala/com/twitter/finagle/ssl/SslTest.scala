package com.twitter.finagle.ssl

import com.twitter.finagle.Service
import com.twitter.finagle.builder.{ClientBuilder, ServerBuilder}
import com.twitter.finagle.http.Http
import com.twitter.io.TempFile
import com.twitter.util.{Await, Future, NonFatal}
import java.io.File
import java.net.{InetAddress, InetSocketAddress}
import org.jboss.netty.buffer._
import org.jboss.netty.handler.codec.http.{HttpRequest=>HttpAsk, DefaultHttpRequest=>DefaultHttpAsk, _}
import org.junit.runner.RunWith
import org.scalatest.FunSuite
import org.scalatest.junit.JUnitRunner

@RunWith(classOf[JUnitRunner])
class SslTest extends FunSuite {
  val certChainInput = new CertChainInput(
    "setup-chain",                 // directory that contains the files below
    "setupCA.sh",
    "makecert.sh",
    "openssl-intermediate.conf",
    "openssl-root.conf"
  )

  // before we run any tests, construct the chain
  try {
    // would prefer to have an abstraction for what's below, but
    // Shell.run doesn't give you back the process
    certChainInput.setupCAFile.setExecutable(true)
    certChainInput.makeCertFile.setExecutable(true)
    // this process requires an openssl executable
    val process = Runtime.getRuntime.exec(
      Array[String](
        certChainInput.setupCAPath,
        certChainInput.makeCertPath,
        certChainInput.openSSLIntConfPath,
        certChainInput.openSSLRootConfPath
      ), // command
      null, // null == inherit the environment of the current process
      certChainInput.setupCADir // working dir
    )
    process.waitFor()
    assert(process.exitValue === 0)
  } catch {
    case e: java.io.IOException =>
      println("IOException: I/O error in running setupCA script: " +
        e.getMessage())
        throw e
    case NonFatal(e) => println("Unknown exception in running setupCA script: " +
        e.getMessage())
        throw e
  }

  // the chain should have generated the files below
  val certChain = new CertChainOutput(
    "test.example.com.chain",
    "test.example.com.cert",
    "test.example.com.key",
    "cacert.pem",
    certChainInput.setupCADirPath
  )

  // now let's run some tests
  test("be able to send and receive various sized content") {
    def makeContent(length: Int) = {
      val buf = ChannelBuffers.directBuffer(length)
      while (buf.writableBytes() > 0)
        buf.writeByte('Z')
      buf
    }

<<<<<<< HEAD
    val service = new Service[HttpAsk, HttpResponse] {
      def apply(request: HttpAsk) = Future {
        val requestedBytes = request.getHeader("Requested-Bytes")
=======
    val service = new Service[HttpRequest, HttpResponse] {
      def apply(request: HttpRequest) = Future {
        val requestedBytes = request.headers.get("Requested-Bytes")
>>>>>>> 9076750e
          match {
          case s: String => s.toInt
          case _ => 17280
        }
        val response = new DefaultHttpResponse(
          HttpVersion.HTTP_1_1, HttpResponseStatus.OK)
        Option(request.headers.get("X-Transport-Cipher")) foreach
        { cipher: String => response.headers.set("X-Transport-Cipher",
          cipher) }
        response.setContent(makeContent(requestedBytes))
        HttpHeaders.setContentLength(response, requestedBytes)

        response
      }
    }

    val codec =
      Http().annotateCipherHeader("X-Transport-Cipher")

    val server =
      ServerBuilder()
        .codec(codec)
        .bindTo(new InetSocketAddress(InetAddress.getLoopbackAddress, 0))
        .tls(certChain.certPath, certChain.keyPath)
        .name("SSLServer")
        .build(service)

    def client =
      ClientBuilder()
        .name("http-client")
        .hosts(server.boundAddress)
        .codec(codec)
        .hostConnectionLimit(1)
        .tlsWithoutValidation()
        .build()

    def check(requestSize: Int, responseSize: Int) {
      val request = new DefaultHttpAsk(HttpVersion.HTTP_1_1,
        HttpMethod.GET, "/")

      if (requestSize > 0) {
        request.setContent(makeContent(requestSize))
        HttpHeaders.setContentLength(request, requestSize)
      }

      if (responseSize > 0)
        request.headers.set("Requested-Bytes", responseSize)
      else
        request.headers.set("Requested-Bytes", 0)

      val response = Await.result(client(request))
      assert(response.getStatus === HttpResponseStatus.OK)
      assert(HttpHeaders.getContentLength(response) === responseSize)
      val content = response.getContent()

      assert(content.readableBytes() === responseSize)

      while (content.readableBytes() > 0) {
        assert(content.readByte() === 'Z')
      }

      val cipher = response.headers.get("X-Transport-Cipher")
      assert(cipher != "null")
    }

    check(   0 * 1024, 16   * 1024)
    check(  16 * 1024, 0    * 1024)
    check(1000 * 1024, 16   * 1024)
    check( 256 * 1024, 256  * 1024)
  }

  test("be able to validate a properly constructed authentication chain") {
    // ... spin up an SSL server ...
    val service = new Service[HttpAsk, HttpResponse] {
      def apply(request: HttpAsk) = Future {
        def makeContent(length: Int) = {
          val buf = ChannelBuffers.directBuffer(length)
          while (buf.writableBytes() > 0)
            buf.writeByte('Z')
          buf
        }
        val requestedBytes = request.headers.get("Requested-Bytes")
          match {
          case s: String => s.toInt
          case _ => 17280
        }
        val response = new DefaultHttpResponse(
          HttpVersion.HTTP_1_1, HttpResponseStatus.OK)
        Option(request.headers.get("X-Transport-Cipher")) foreach {
          cipher: String =>
          response.headers.set("X-Transport-Cipher", cipher)
        }
        response.setContent(makeContent(requestedBytes))
        HttpHeaders.setContentLength(response, requestedBytes)

        response
      }
    }

    val codec =
      Http().annotateCipherHeader("X-Transport-Cipher")

    val server = ServerBuilder()
      .codec(codec)
      .bindTo(new InetSocketAddress(InetAddress.getLoopbackAddress, 0))
      .tls(certChain.certPath,
        certChain.keyPath,
        certChain.validChainPath)
      .name("SSL server with valid certificate chain")
      .build(service)

    val addr = server.boundAddress.asInstanceOf[InetSocketAddress]

    // ... then connect to that service using openssl and ensure that
    // the chain is correct
    val cmd = Array[String](
      "openssl", "s_client",
      "-connect",
      "localhost:" + addr.getPort.toString,
      "-CAfile",  certChain.rootCertOnlyPath, // cacert.pem
      "-verify", "9", "-showcerts"
    )

    try {
      // would prefer to have an abstraction for what's below, but
      // Shell.run doesn't give you back the process
      val process = Runtime.getRuntime.exec(cmd)
      process.getOutputStream.write("QUIT\n".getBytes)
      process.getOutputStream.close()

      process.waitFor()
      assert(process.exitValue === 0)

      // look for text "Verify return code: 0 (ok)" on stdout
      val out = process.getInputStream
      val outBuf = new Array[Byte](out.available)
      out.read(outBuf)
      val outBufStr = new String(outBuf)
      assert("Verify return code: 0 \\(ok\\)".r.findFirstIn(outBufStr) === Some("""Verify return code: 0 (ok)"""))
    } catch {
      case ex: java.io.IOException =>
        println("Test skipped: running openssl failed" +
          " (openssl executable might be absent?)")
    }
  }
}

// converts filenames to File objects and absolute-path filenames,
// which are then used as inputs to generate the certificate chain
class CertChainInput(
  setupCADirName: String,
  setupCAFilename: String,
  makeCertFilename: String,
  openSSLIntConfFilename: String,
  openSSLRootConfFilename: String
) {
  val root = File.separator + setupCADirName
  def fileInRoot(file: String) = root + File.separator + file
  val setupCADir                  =
    TempFile.fromResourcePath(getClass, root).getParentFile()
  val setupCAFile                 =
    TempFile.fromResourcePath(getClass, fileInRoot(setupCAFilename))
  val makeCertFile                =
    TempFile.fromResourcePath(getClass, fileInRoot(makeCertFilename))
  val openSSLIntConfFile          =
    TempFile.fromResourcePath(getClass, fileInRoot(openSSLIntConfFilename))
  val openSSLRootConfFile         =
    TempFile.fromResourcePath(getClass, fileInRoot(openSSLRootConfFilename))

  val setupCADirPath: String      = setupCADir.getAbsolutePath
  val setupCAPath: String         = setupCAFile.getAbsolutePath
  val makeCertPath: String        = makeCertFile.getAbsolutePath
  val openSSLIntConfPath: String  = openSSLIntConfFile.getAbsolutePath
  val openSSLRootConfPath: String = openSSLRootConfFile.getAbsolutePath
}

// converts filenames to File objects and absolute-path filenames
// for the generated certificate chain
class CertChainOutput(
  validChainFilename: String,
  certFilename: String,
  keyFilename: String,
  rootCertOnlyFilename: String,
  setupCADirPath: String
) {
  val validChainFile = new File(setupCADirPath, validChainFilename)
  val validChainPath = validChainFile.getAbsolutePath
  if (!validChainFile.canRead())
    throw new java.io.FileNotFoundException("Cannot read valid chain file")

  val certFile = new File(setupCADirPath, certFilename)
  val certPath = certFile.getAbsolutePath
  if (!certFile.canRead())
    throw new java.io.FileNotFoundException("Cannot read cert file")

  val keyFile = new File(setupCADirPath, keyFilename)
  val keyPath = keyFile.getAbsolutePath
  if (!keyFile.canRead())
    throw new java.io.FileNotFoundException("Cannot read key file")

  val rootCertOnlyFile = new File(setupCADirPath, rootCertOnlyFilename)
  val rootCertOnlyPath = rootCertOnlyFile.getAbsolutePath
  if (!rootCertOnlyFile.canRead())
    throw new java.io.FileNotFoundException("Cannot read root cert only file")
}<|MERGE_RESOLUTION|>--- conflicted
+++ resolved
@@ -70,15 +70,9 @@
       buf
     }
 
-<<<<<<< HEAD
     val service = new Service[HttpAsk, HttpResponse] {
-      def apply(request: HttpAsk) = Future {
-        val requestedBytes = request.getHeader("Requested-Bytes")
-=======
-    val service = new Service[HttpRequest, HttpResponse] {
       def apply(request: HttpRequest) = Future {
         val requestedBytes = request.headers.get("Requested-Bytes")
->>>>>>> 9076750e
           match {
           case s: String => s.toInt
           case _ => 17280
