package com.twitter.finagle.redis.util

import com.twitter.finagle.redis.protocol._
import java.nio.charset.Charset
import org.jboss.netty.buffer.{ChannelBuffer, ChannelBuffers}
import org.jboss.netty.util.CharsetUtil
<<<<<<< HEAD
import com.twitter.finagle.redis.protocol.Commands.trimList
=======
import scala.runtime.RichDouble
>>>>>>> 16dafe72

trait ErrorConversion {
  def getException(msg: String): Throwable

  def apply(requirement: Boolean, message: String = "Prerequisite failed") {
    if (!requirement) {
      throw getException(message)
    }
  }
  def safe[T](fn: => T): T = {
    try {
      fn
    } catch {
      case e: Throwable => throw getException(e.getMessage)
    }
  }
}

object BytesToString {
  def apply(arg: Array[Byte], charset: Charset = CharsetUtil.UTF_8) = new String(arg, charset)

  def fromList(args: Seq[Array[Byte]], charset: Charset = CharsetUtil.UTF_8) =
    args.map { arg => BytesToString(arg, charset) }

  def fromTuples(args: Seq[(Array[Byte], Array[Byte])], charset: Charset = CharsetUtil.UTF_8) =
    args map { arg => (BytesToString(arg._1), BytesToString(arg._2)) }

  def fromTuplesWithDoubles(args: Seq[(Array[Byte], Double)],
    charset: Charset = CharsetUtil.UTF_8) =
    args map { arg => (BytesToString(arg._1, charset), arg._2) }
<<<<<<< HEAD

  def getMonadArg(args: List[Array[Byte]], command: String) = {
    BytesToString(trimList(args, 1, command)(0))
  }
=======
>>>>>>> 16dafe72
}
object StringToBytes {
  def apply(arg: String, charset: Charset = CharsetUtil.UTF_8) = arg.getBytes(charset)
  def fromList(args: List[String], charset: Charset = CharsetUtil.UTF_8) =
    args.map { arg =>
      arg.getBytes(charset)
    }
}
object StringToChannelBuffer {
  def apply(string: String, charset: Charset = CharsetUtil.UTF_8) = {
    ChannelBuffers.wrappedBuffer(string.getBytes(charset))
  }
}
object CBToString {
  def apply(arg: ChannelBuffer, charset: Charset = CharsetUtil.UTF_8) = {
    new String(arg.array, charset)
  }
  def fromList(args: Seq[ChannelBuffer], charset: Charset = CharsetUtil.UTF_8) =
    args.map { arg => CBToString(arg, charset) }

  def fromTuples(args: Seq[(ChannelBuffer, ChannelBuffer)], charset: Charset = CharsetUtil.UTF_8) =
    args map { arg => (CBToString(arg._1), CBToString(arg._2)) }

  def fromTuplesWithDoubles(args: Seq[(ChannelBuffer, Double)],
    charset: Charset = CharsetUtil.UTF_8) =
    args map { arg => (CBToString(arg._1, charset), arg._2) }
}
object NumberFormat {
  import com.twitter.finagle.redis.naggati.ProtocolError
  def toDouble(arg: String): Double = {
    try {
      arg.toDouble
    } catch {
      case e: Throwable => throw new ProtocolError("Unable to convert %s to Double".format(arg))
    }
  }
  def toFloat(arg: String): Float = {
    try {
      arg.toFloat
    } catch {
      case e: Throwable => throw new ProtocolError("Unable to convert %s to Float".format(arg))
    }
  }
  def toInt(arg: String): Int = {
    try {
      arg.toInt
    } catch {
      case e: Throwable => throw new ProtocolError("Unable to convert %s to Int".format(arg))
    }
  }
  def toLong(arg: String): Long = {
    try {
      arg.toLong
    } catch {
      case e: Throwable => throw new ProtocolError("Unable to convert %s to Long".format(arg))
    }
  }
}
object ReplyFormat {
  def toString(items: List[Reply]): List[String] = {
    items flatMap {
      case BulkReply(message)   => List(BytesToString(message.array))
      case EmptyBulkReply()     => List(BytesToString(RedisCodec.NIL_VALUE_BA.array))
      case IntegerReply(id)     => List(id.toString)
      case StatusReply(message) => List(message)
      case ErrorReply(message)  => List(message)
      case MBulkReply(messages) => ReplyFormat.toString(messages)
      case EmptyMBulkReply()    => List(BytesToString(RedisCodec.NIL_VALUE_BA.array))
      case _                    => Nil
    }
  }

  def toChannelBuffers(items: List[Reply]): List[ChannelBuffer] = {
    items flatMap {
      case BulkReply(message)   => List(message)
      case EmptyBulkReply()     => List(RedisCodec.NIL_VALUE_BA)
      case IntegerReply(id)     => List(ChannelBuffers.wrappedBuffer(Array(id.toByte)))
      case StatusReply(message) => List(StringToChannelBuffer(message))
      case ErrorReply(message)  => List(StringToChannelBuffer(message))
      case MBulkReply(messages) => ReplyFormat.toChannelBuffers(messages)
      case EmptyMBulkReply()    => List(RedisCodec.NIL_VALUE_BA)
      case _                    => Nil
    }
  }
}<|MERGE_RESOLUTION|>--- conflicted
+++ resolved
@@ -4,11 +4,8 @@
 import java.nio.charset.Charset
 import org.jboss.netty.buffer.{ChannelBuffer, ChannelBuffers}
 import org.jboss.netty.util.CharsetUtil
-<<<<<<< HEAD
 import com.twitter.finagle.redis.protocol.Commands.trimList
-=======
 import scala.runtime.RichDouble
->>>>>>> 16dafe72
 
 trait ErrorConversion {
   def getException(msg: String): Throwable
@@ -39,13 +36,10 @@
   def fromTuplesWithDoubles(args: Seq[(Array[Byte], Double)],
     charset: Charset = CharsetUtil.UTF_8) =
     args map { arg => (BytesToString(arg._1, charset), arg._2) }
-<<<<<<< HEAD
 
   def getMonadArg(args: List[Array[Byte]], command: String) = {
     BytesToString(trimList(args, 1, command)(0))
   }
-=======
->>>>>>> 16dafe72
 }
 object StringToBytes {
   def apply(arg: String, charset: Charset = CharsetUtil.UTF_8) = arg.getBytes(charset)
