package com.twitter.finagle.redis.protocol

import com.twitter.finagle.redis.ClientError
import com.twitter.finagle.redis.util._
import com.twitter.io.Buf

object RequireClientProtocol extends ErrorConversion {
  override def getException(msg: String) = new ClientError(msg)
}

abstract class Command extends RedisMessage {
  def command: String
}

object Commands {
  // Key Commands
  val DEL       = "DEL"
  val DUMP      = "DUMP"
  val EXISTS    = "EXISTS"
  val EXPIRE    = "EXPIRE"
  val EXPIREAT  = "EXPIREAT"
  val KEYS      = "KEYS"
  val MOVE      = "MOVE"
  val PERSIST   = "PERSIST"
  val PEXPIRE   = "PEXPIRE"
  val PEXPIREAT = "PEXPIREAT"
  val PTTL      = "PTTL"
  val RANDOMKEY = "RANDOMKEY"
  val RENAME    = "RENAME"
  val RENAMENX  = "RENAMENX"
  val SCAN      = "SCAN"
  val TTL       = "TTL"
  val TYPE      = "TYPE"

  // String Commands
  val APPEND    = "APPEND"
  val BITCOUNT  = "BITCOUNT"
  val BITOP     = "BITOP"
  val DECR      = "DECR"
  val DECRBY    = "DECRBY"
  val GET       = "GET"
  val GETBIT    = "GETBIT"
  val GETRANGE  = "GETRANGE"
  val GETSET    = "GETSET"
  val INCR      = "INCR"
  val INCRBY    = "INCRBY"
  val MGET      = "MGET"
  val MSET      = "MSET"
  val MSETNX    = "MSETNX"
  val PSETEX    = "PSETEX"
  val SET       = "SET"
  val SETBIT    = "SETBIT"
  val SETEX     = "SETEX"
  val SETNX     = "SETNX"
  val SETRANGE  = "SETRANGE"
  val STRLEN    = "STRLEN"

  // Sorted Sets
  val ZADD              = "ZADD"
  val ZCARD             = "ZCARD"
  val ZCOUNT            = "ZCOUNT"
  val ZINCRBY           = "ZINCRBY"
  val ZINTERSTORE       = "ZINTERSTORE"
  val ZRANGE            = "ZRANGE"
  val ZRANGEBYSCORE     = "ZRANGEBYSCORE"
  val ZRANK             = "ZRANK"
  val ZREM              = "ZREM"
  val ZREMRANGEBYRANK   = "ZREMRANGEBYRANK"
  val ZREMRANGEBYSCORE  = "ZREMRANGEBYSCORE"
  val ZREVRANGE         = "ZREVRANGE"
  val ZREVRANGEBYSCORE  = "ZREVRANGEBYSCORE"
  val ZREVRANK          = "ZREVRANK"
  val ZSCORE            = "ZSCORE"
  val ZUNIONSTORE       = "ZUNIONSTORE"

  // Btree Sorted Set
  // These are twitter-internal commands and will be removed eventually
  val BADD              = "BADD"
  val BCARD             = "BCARD"
  val BREM              = "BREM"
  val BGET              = "BGET"
  val BRANGE            = "BRANGE"

  // Topology
  // These are twitter-internal commands and will be removed eventually
  val TOPOLOGYADD       = "TOPOLOGYADD"
  val TOPOLOGYGET       = "TOPOLOGYGET"
  val TOPOLOGYDELETE    = "TOPOLOGYDELETE"

  // Miscellaneous
  val PING              = "PING"
  val FLUSHALL          = "FLUSHALL"
  val FLUSHDB           = "FLUSHDB"
  val SELECT            = "SELECT"
  val AUTH              = "AUTH"
  val INFO              = "INFO"
  val QUIT              = "QUIT"
  val SLAVEOF           = "SLAVEOF"
  val CONFIG            = "CONFIG"
  val SENTINEL          = "SENTINEL"

  // Hash Sets
  val HDEL              = "HDEL"
  val HEXISTS           = "HEXISTS"
  val HGET              = "HGET"
  val HGETALL           = "HGETALL"
  val HINCRBY           = "HINCRBY"
  val HKEYS             = "HKEYS"
  val HLEN              = "HLEN"
  val HMGET             = "HMGET"
  val HMSET             = "HMSET"
  val HSCAN             = "HSCAN"
  val HSET              = "HSET"
  val HSETNX            = "HSETNX"
  val HVALS             = "HVALS"

  // Lists
  val LLEN              = "LLEN"
  val LINDEX            = "LINDEX"
  val LINSERT           = "LINSERT"
  val LPOP              = "LPOP"
  val LPUSH             = "LPUSH"
  val LREM              = "LREM"
  val LSET              = "LSET"
  val LRANGE            = "LRANGE"
  val RPOP              = "RPOP"
  val RPUSH             = "RPUSH"
  val LTRIM             = "LTRIM"

  // Sets
  val SADD              = "SADD"
  val SMEMBERS          = "SMEMBERS"
  val SISMEMBER         = "SISMEMBER"
  val SCARD             = "SCARD"
  val SREM              = "SREM"
  val SPOP              = "SPOP"
  val SRANDMEMBER       = "SRANDMEMBER"
  val SINTER            = "SINTER"

  // Transactions
  val DISCARD           = "DISCARD"
  val EXEC              = "EXEC"
  val MULTI             = "MULTI"
  val UNWATCH           = "UNWATCH"
  val WATCH             = "WATCH"

  // HyperLogLogs
  val PFADD             = "PFADD"
  val PFCOUNT           = "PFCOUNT"
  val PFMERGE           = "PFMERGE"

  // PubSub
  val PUBLISH           = "PUBLISH"
  val SUBSCRIBE         = "SUBSCRIBE"
  val UNSUBSCRIBE       = "UNSUBSCRIBE"
  val PSUBSCRIBE        = "PSUBSCRIBE"
  val PUNSUBSCRIBE      = "PUNSUBSCRIBE"
  val PUBSUB            = "PUBSUB"

  // Scripts
  val EVAL              = "EVAL"
  val EVALSHA           = "EVALSHA"
  val SCRIPT            = "SCRIPT"
  val FLUSH             = "FLUSH"
  val LOAD              = "LOAD"
  val SCRIPTEXISTS      = "SCRIPT EXISTS"
  val SCRIPTFLUSH       = "SCRIPT FLUSH"
  val SCRIPTLOAD        = "SCRIPT LOAD"

  // Command Arguments
  val WITHSCORES        = "WITHSCORES"
  val LIMIT             = "LIMIT"
  val WEIGHTS           = "WEIGHTS"
  val AGGREGATE         = "AGGREGATE"
  val COUNT             = "COUNT"
<<<<<<< HEAD
  val MATCH             = "MATCH"

  val commandMap: Map[String, Function1[List[Array[Byte]],Command]] = Map(
    // key commands
    DEL               -> {Del(_)},
    DUMP              -> {Dump(_)},
    EXISTS            -> {Exists(_)},
    EXPIRE            -> {Expire(_)},
    EXPIREAT          -> {ExpireAt(_)},
    KEYS              -> {Keys(_)},
    MOVE              -> {Move(_)},
    PERSIST           -> {Persist(_)},
    PEXPIRE           -> {PExpire(_)},
    PEXPIREAT         -> {PExpireAt(_)},
    PTTL              -> {PTtl(_)},
    RANDOMKEY         -> {_ => Randomkey()},
    RENAME            -> {Rename(_)},
    RENAMENX          -> {RenameNx(_)},
    SCAN              -> {Scan(_)},
    TTL               -> {Ttl(_)},
    TYPE              -> {Type(_)},

    // string commands
    APPEND            -> {Append(_)},
    BITCOUNT          -> {BitCount(_)},
    BITOP             -> {BitOp(_)},
    DECR              -> {Decr(_)},
    DECRBY            -> {DecrBy(_)},
    GET               -> {Get(_)},
    GETBIT            -> {GetBit(_)},
    GETRANGE          -> {GetRange(_)},
    GETSET            -> {GetSet(_)},
    INCR              -> {Incr(_)},
    INCRBY            -> {IncrBy(_)},
    MGET              -> {MGet(_)},
    MSET              -> {MSet(_)},
    MSETNX            -> {MSetNx(_)},
    PSETEX            -> {PSetEx(_)},
    SET               -> {Set(_)},
    SETBIT            -> {SetBit(_)},
    SETEX             -> {SetEx(_)},
    SETNX             -> {SetNx(_)},
    SETRANGE          -> {SetRange(_)},
    STRLEN            -> {Strlen(_)},

    // sorted sets
    ZADD              -> {ZAdd(_)},
    ZCARD             -> {ZCard(_)},
    ZCOUNT            -> {ZCount(_)},
    ZINCRBY           -> {ZIncrBy(_)},
    ZINTERSTORE       -> {ZInterStore(_)},
    ZRANGE            -> {ZRange(_)},
    ZRANGEBYSCORE     -> {ZRangeByScore(_)},
    ZRANK             -> {ZRank(_)},
    ZREM              -> {ZRem(_)},
    ZREMRANGEBYRANK   -> {ZRemRangeByRank(_)},
    ZREMRANGEBYSCORE  -> {ZRemRangeByScore(_)},
    ZREVRANGE         -> {ZRevRange(_)},
    ZREVRANGEBYSCORE  -> {ZRevRangeByScore(_)},
    ZREVRANK          -> {ZRevRank(_)},
    ZSCORE            -> {ZScore(_)},
    ZUNIONSTORE       -> {ZUnionStore(_)},

    // Btree Sorted Set
    // These are twitter-internal commands and will be removed eventually
    BADD              -> {BAdd(_)},
    BCARD             -> {BCard(_)},
    BREM              -> {BRem(_)},
    BGET              -> {BGet(_)},

    // Topology
    // These are twitter-internal commands and will be removed eventually
    TOPOLOGYADD       -> {TopologyAdd(_)},
    TOPOLOGYGET       -> {TopologyGet(_)},
    TOPOLOGYDELETE    -> {TopologyDelete(_)},

    // miscellaneous
    PING              -> {_ => Ping},
    FLUSHALL          -> {_ => FlushAll},
    FLUSHDB           -> {_ => FlushDB},
    SELECT            -> {Select(_)},
    AUTH              -> {Auth(_)},
    INFO              -> {Info(_)},
    QUIT              -> {_ => Quit},
    SLAVEOF           -> {SlaveOf(_)},
    CONFIG            -> {Config(_)},
    SENTINEL          -> {Sentinel.fromBytes(_)},

    // hash sets
    HDEL              -> {HDel(_)},
    HEXISTS           -> {HExists(_)},
    HGET              -> {HGet(_)},
    HGETALL           -> {HGetAll(_)},
    HINCRBY           -> {HIncrBy(_)},
    HKEYS             -> {HKeys(_)},
    HLEN              -> {HLen(_)},
    HMGET             -> {HMGet(_)},
    HMSET             -> {HMSet(_)},
    HSCAN             -> {HScan(_)},
    HSET              -> {HSet(_)},
    HSETNX            -> {HSetNx(_)},
    HVALS             -> {HVals(_)},

    // Lists
    LLEN              -> {LLen(_)},
    LINDEX            -> {LIndex(_)},
    LINSERT           -> {LInsert(_)},
    LPOP              -> {LPop(_)},
    LPUSH             -> {LPush(_)},
    LREM              -> {LRem(_)},
    LSET              -> {LSet(_)},
    LRANGE            -> {LRange(_)},
    RPUSH             -> {RPush(_)},
    RPOP              -> {RPop(_)},
    LTRIM             -> {LTrim(_)},

    // Sets
    SADD              -> {SAdd(_)},
    SMEMBERS          -> {SMembers(_)},
    SISMEMBER         -> {SIsMember(_)},
    SCARD             -> {SCard(_)},
    SREM              -> {SRem(_)},
    SPOP              -> {SPop(_)},
    SRANDMEMBER       -> {SRandMember(_)},
    SINTER            -> {SInter(_)},

    // transactions
    DISCARD           -> {_ => Discard},
    EXEC              -> {_ => Exec},
    MULTI             -> {_ => Multi},
    UNWATCH           -> {_ => UnWatch},
    WATCH             -> {Watch(_)},

    // HyperLogLogs
    PFADD             -> {PFAdd(_)},
    PFCOUNT           -> {PFCount(_)},
    PFMERGE           -> {PFMerge(_)},

    // PubSub
    PUBLISH           -> {Publish(_)},
    PUBSUB            -> {PubSub(_)}

    // TODO: add Scripts command map
  )

  def doMatch(cmd: String, args: List[Array[Byte]]) = commandMap.get(cmd.toUpperCase).map {
    _(args)
  }.getOrElse(throw ClientError("Unsupported command: " + cmd))

  def trimList[T](list: Seq[T], count: Int, from: String = ""): Seq[T] = {
    RequireClientProtocol(list != null, "%s Empty list found".format(from))
    RequireClientProtocol(
      list.length == count,
      "%s Expected %d elements, found %d".format(from, count, list.length))
    val newList = list.take(count)
    newList.foreach { item => RequireClientProtocol(item != null, "Found empty item in list") }
    newList
  }
=======
  val PATTERN           = "PATTERN"
>>>>>>> e1e74237
}

object CommandBytes {
  // Key Commands
  val DEL: Buf               = StringToBuf("DEL")
  val DUMP: Buf              = StringToBuf("DUMP")
  val EXISTS: Buf            = StringToBuf("EXISTS")
  val EXPIRE: Buf            = StringToBuf("EXPIRE")
  val EXPIREAT: Buf          = StringToBuf("EXPIREAT")
  val KEYS: Buf              = StringToBuf("KEYS")
  val MOVE: Buf              = StringToBuf("MOVE")
  val PERSIST: Buf           = StringToBuf("PERSIST")
  val PEXPIRE: Buf           = StringToBuf("PEXPIRE")
  val PEXPIREAT: Buf         = StringToBuf("PEXPIREAT")
  val PTTL: Buf              = StringToBuf("PTTL")
  val RANDOMKEY: Buf         = StringToBuf("RANDOMKEY")
  val RENAME: Buf            = StringToBuf("RENAME")
  val RENAMENX: Buf          = StringToBuf("RENAMENX")
  val SCAN: Buf              = StringToBuf("SCAN")
  val TTL: Buf               = StringToBuf("TTL")
  val TYPE: Buf              = StringToBuf("TYPE")

  // String Commands
  val APPEND            = StringToBuf("APPEND")
  val BITCOUNT          = StringToBuf("BITCOUNT")
  val BITOP             = StringToBuf("BITOP")
  val DECR              = StringToBuf("DECR")
  val DECRBY            = StringToBuf("DECRBY")
  val GET               = StringToBuf("GET")
  val GETBIT            = StringToBuf("GETBIT")
  val GETRANGE          = StringToBuf("GETRANGE")
  val GETSET            = StringToBuf("GETSET")
  val INCR              = StringToBuf("INCR")
  val INCRBY            = StringToBuf("INCRBY")
  val MGET              = StringToBuf("MGET")
  val MSET              = StringToBuf("MSET")
  val MSETNX            = StringToBuf("MSETNX")
  val PSETEX            = StringToBuf("PSETEX")
  val SET               = StringToBuf("SET")
  val SETBIT            = StringToBuf("SETBIT")
  val SETEX             = StringToBuf("SETEX")
  val SETNX             = StringToBuf("SETNX")
  val SETRANGE          = StringToBuf("SETRANGE")
  val STRLEN            = StringToBuf("STRLEN")

  // Sorted Sets
  val ZADD              = StringToBuf("ZADD")
  val ZCARD             = StringToBuf("ZCARD")
  val ZCOUNT            = StringToBuf("ZCOUNT")
  val ZINCRBY           = StringToBuf("ZINCRBY")
  val ZINTERSTORE       = StringToBuf("ZINTERSTORE")
  val ZRANGE            = StringToBuf("ZRANGE")
  val ZRANGEBYSCORE     = StringToBuf("ZRANGEBYSCORE")
  val ZRANK             = StringToBuf("ZRANK")
  val ZREM              = StringToBuf("ZREM")
  val ZREMRANGEBYRANK   = StringToBuf("ZREMRANGEBYRANK")
  val ZREMRANGEBYSCORE  = StringToBuf("ZREMRANGEBYSCORE")
  val ZREVRANGE         = StringToBuf("ZREVRANGE")
  val ZREVRANGEBYSCORE  = StringToBuf("ZREVRANGEBYSCORE")
  val ZREVRANK          = StringToBuf("ZREVRANK")
  val ZSCORE            = StringToBuf("ZSCORE")
  val ZUNIONSTORE       = StringToBuf("ZUNIONSTORE")

  // Btree Sorted Set
  // These are twitter-internal commands and will be removed eventually
  val BADD              = StringToBuf("BADD")
  val BCARD             = StringToBuf("BCARD")
  val BREM              = StringToBuf("BREM")
  val BGET              = StringToBuf("BGET")
  val BRANGE            = StringToBuf("BRANGE")

  // Topology
  // These are twitter-internal commands and will be removed eventually
  val TOPOLOGYADD      = StringToBuf("TOPOLOGYADD")
  val TOPOLOGYGET      = StringToBuf("TOPOLOGYGET")
  val TOPOLOGYDELETE   = StringToBuf("TOPOLOGYDELETE")

  // Miscellaneous
  val PING              = StringToChannelBuffer("PING")
  val FLUSHALL          = StringToChannelBuffer("FLUSHALL")
  val FLUSHDB           = StringToChannelBuffer("FLUSHDB")
  val SELECT            = StringToChannelBuffer("SELECT")
  val AUTH              = StringToChannelBuffer("AUTH")
  val INFO              = StringToChannelBuffer("INFO")
  val QUIT              = StringToChannelBuffer("QUIT")
  val SLAVEOF           = StringToBuf("SLAVEOF")
  val CONFIG            = StringToChannelBuffer("CONFIG")
  val SENTINEL          = StringToChannelBuffer("SENTINEL")

  // Hash Sets
  val HDEL              = StringToBuf("HDEL")
  val HEXISTS           = StringToBuf("HEXISTS")
  val HGET              = StringToBuf("HGET")
  val HGETALL           = StringToBuf("HGETALL")
  val HINCRBY           = StringToBuf("HINCRBY")
  val HKEYS             = StringToBuf("HKEYS")
  val HLEN              = StringToBuf("HLEN")
  val HMGET             = StringToBuf("HMGET")
  val HMSET             = StringToBuf("HMSET")
  val HSCAN             = StringToBuf("HSCAN")
  val HSET              = StringToBuf("HSET")
  val HSETNX            = StringToBuf("HSETNX")
  val HVALS             = StringToBuf("HVALS")

  // Lists
  val LLEN              = StringToBuf("LLEN")
  val LINDEX            = StringToBuf("LINDEX")
  val LINSERT           = StringToBuf("LINSERT")
  val LPOP              = StringToBuf("LPOP")
  val LPUSH             = StringToBuf("LPUSH")
  val LREM              = StringToBuf("LREM")
  val LSET              = StringToBuf("LSET")
  val LRANGE            = StringToBuf("LRANGE")
  val RPOP              = StringToBuf("RPOP")
  val RPUSH             = StringToBuf("RPUSH")
  val LTRIM             = StringToBuf("LTRIM")

  // Sets
  val SADD              = StringToBuf("SADD")
  val SMEMBERS          = StringToBuf("SMEMBERS")
  val SISMEMBER         = StringToBuf("SISMEMBER")
  val SCARD             = StringToBuf("SCARD")
  val SREM              = StringToBuf("SREM")
  val SPOP              = StringToBuf("SPOP")
  val SRANDMEMBER       = StringToBuf("SRANDMEMBER")
  val SINTER            = StringToBuf("SINTER")

  // Transactions
  val DISCARD           = StringToChannelBuffer("DISCARD")
  val EXEC              = StringToChannelBuffer("EXEC")
  val MULTI             = StringToChannelBuffer("MULTI")
  val UNWATCH           = StringToChannelBuffer("UNWATCH")
  val WATCH             = StringToBuf("WATCH")

  // HyperLogLogs
  val PFADD             = StringToBuf("PFADD")
  val PFCOUNT           = StringToBuf("PFCOUNT")
  val PFMERGE           = StringToBuf("PFMERGE")

  // PubSub
  val PUBLISH           = StringToBuf("PUBLISH")
  val SUBSCRIBE         = StringToBuf("SUBSCRIBE")
  val UNSUBSCRIBE       = StringToBuf("UNSUBSCRIBE")
  val PSUBSCRIBE        = StringToBuf("PSUBSCRIBE")
  val PUNSUBSCRIBE      = StringToBuf("PUNSUBSCRIBE")
  val PUBSUB            = StringToBuf("PUBSUB")

  // Scripts
  val EVAL              = StringToBuf("EVAL")
  val EVALSHA           = StringToBuf("EVALSHA")
  val SCRIPT            = StringToBuf("SCRIPT")
  val FLUSH             = StringToBuf("FLUSH")
  val LOAD              = StringToBuf("LOAD")
  val SCRIPTEXISTS      = StringToBuf("SCRIPT EXISTS")
  val SCRIPTFLUSH       = StringToBuf("SCRIPT FLUSH")
  val SCRIPTLOAD        = StringToBuf("SCRIPT LOAD")
  // SCRIPT EXISTS, SCRIPT LOAD, SCRIPT FLUSH are subcommands
  // which must not be transmitted as a whole ChannelBuffer

  // Command Arguments
  val WITHSCORES        = StringToBuf("WITHSCORES")
  val LIMIT             = StringToBuf("LIMIT")
  val WEIGHTS           = StringToBuf("WEIGHTS")
  val AGGREGATE         = StringToBuf("AGGREGATE")
  val COUNT             = StringToBuf("COUNT")
  val MATCH             = StringToBuf("MATCH")
}


class CommandCodec extends UnifiedProtocolCodec {
  import com.twitter.finagle.redis.naggati.Encoder

  val encode = new Encoder[Command] {
    def encode(obj: Command) = Some(obj.toChannelBuffer)
  }
}<|MERGE_RESOLUTION|>--- conflicted
+++ resolved
@@ -173,168 +173,7 @@
   val WEIGHTS           = "WEIGHTS"
   val AGGREGATE         = "AGGREGATE"
   val COUNT             = "COUNT"
-<<<<<<< HEAD
   val MATCH             = "MATCH"
-
-  val commandMap: Map[String, Function1[List[Array[Byte]],Command]] = Map(
-    // key commands
-    DEL               -> {Del(_)},
-    DUMP              -> {Dump(_)},
-    EXISTS            -> {Exists(_)},
-    EXPIRE            -> {Expire(_)},
-    EXPIREAT          -> {ExpireAt(_)},
-    KEYS              -> {Keys(_)},
-    MOVE              -> {Move(_)},
-    PERSIST           -> {Persist(_)},
-    PEXPIRE           -> {PExpire(_)},
-    PEXPIREAT         -> {PExpireAt(_)},
-    PTTL              -> {PTtl(_)},
-    RANDOMKEY         -> {_ => Randomkey()},
-    RENAME            -> {Rename(_)},
-    RENAMENX          -> {RenameNx(_)},
-    SCAN              -> {Scan(_)},
-    TTL               -> {Ttl(_)},
-    TYPE              -> {Type(_)},
-
-    // string commands
-    APPEND            -> {Append(_)},
-    BITCOUNT          -> {BitCount(_)},
-    BITOP             -> {BitOp(_)},
-    DECR              -> {Decr(_)},
-    DECRBY            -> {DecrBy(_)},
-    GET               -> {Get(_)},
-    GETBIT            -> {GetBit(_)},
-    GETRANGE          -> {GetRange(_)},
-    GETSET            -> {GetSet(_)},
-    INCR              -> {Incr(_)},
-    INCRBY            -> {IncrBy(_)},
-    MGET              -> {MGet(_)},
-    MSET              -> {MSet(_)},
-    MSETNX            -> {MSetNx(_)},
-    PSETEX            -> {PSetEx(_)},
-    SET               -> {Set(_)},
-    SETBIT            -> {SetBit(_)},
-    SETEX             -> {SetEx(_)},
-    SETNX             -> {SetNx(_)},
-    SETRANGE          -> {SetRange(_)},
-    STRLEN            -> {Strlen(_)},
-
-    // sorted sets
-    ZADD              -> {ZAdd(_)},
-    ZCARD             -> {ZCard(_)},
-    ZCOUNT            -> {ZCount(_)},
-    ZINCRBY           -> {ZIncrBy(_)},
-    ZINTERSTORE       -> {ZInterStore(_)},
-    ZRANGE            -> {ZRange(_)},
-    ZRANGEBYSCORE     -> {ZRangeByScore(_)},
-    ZRANK             -> {ZRank(_)},
-    ZREM              -> {ZRem(_)},
-    ZREMRANGEBYRANK   -> {ZRemRangeByRank(_)},
-    ZREMRANGEBYSCORE  -> {ZRemRangeByScore(_)},
-    ZREVRANGE         -> {ZRevRange(_)},
-    ZREVRANGEBYSCORE  -> {ZRevRangeByScore(_)},
-    ZREVRANK          -> {ZRevRank(_)},
-    ZSCORE            -> {ZScore(_)},
-    ZUNIONSTORE       -> {ZUnionStore(_)},
-
-    // Btree Sorted Set
-    // These are twitter-internal commands and will be removed eventually
-    BADD              -> {BAdd(_)},
-    BCARD             -> {BCard(_)},
-    BREM              -> {BRem(_)},
-    BGET              -> {BGet(_)},
-
-    // Topology
-    // These are twitter-internal commands and will be removed eventually
-    TOPOLOGYADD       -> {TopologyAdd(_)},
-    TOPOLOGYGET       -> {TopologyGet(_)},
-    TOPOLOGYDELETE    -> {TopologyDelete(_)},
-
-    // miscellaneous
-    PING              -> {_ => Ping},
-    FLUSHALL          -> {_ => FlushAll},
-    FLUSHDB           -> {_ => FlushDB},
-    SELECT            -> {Select(_)},
-    AUTH              -> {Auth(_)},
-    INFO              -> {Info(_)},
-    QUIT              -> {_ => Quit},
-    SLAVEOF           -> {SlaveOf(_)},
-    CONFIG            -> {Config(_)},
-    SENTINEL          -> {Sentinel.fromBytes(_)},
-
-    // hash sets
-    HDEL              -> {HDel(_)},
-    HEXISTS           -> {HExists(_)},
-    HGET              -> {HGet(_)},
-    HGETALL           -> {HGetAll(_)},
-    HINCRBY           -> {HIncrBy(_)},
-    HKEYS             -> {HKeys(_)},
-    HLEN              -> {HLen(_)},
-    HMGET             -> {HMGet(_)},
-    HMSET             -> {HMSet(_)},
-    HSCAN             -> {HScan(_)},
-    HSET              -> {HSet(_)},
-    HSETNX            -> {HSetNx(_)},
-    HVALS             -> {HVals(_)},
-
-    // Lists
-    LLEN              -> {LLen(_)},
-    LINDEX            -> {LIndex(_)},
-    LINSERT           -> {LInsert(_)},
-    LPOP              -> {LPop(_)},
-    LPUSH             -> {LPush(_)},
-    LREM              -> {LRem(_)},
-    LSET              -> {LSet(_)},
-    LRANGE            -> {LRange(_)},
-    RPUSH             -> {RPush(_)},
-    RPOP              -> {RPop(_)},
-    LTRIM             -> {LTrim(_)},
-
-    // Sets
-    SADD              -> {SAdd(_)},
-    SMEMBERS          -> {SMembers(_)},
-    SISMEMBER         -> {SIsMember(_)},
-    SCARD             -> {SCard(_)},
-    SREM              -> {SRem(_)},
-    SPOP              -> {SPop(_)},
-    SRANDMEMBER       -> {SRandMember(_)},
-    SINTER            -> {SInter(_)},
-
-    // transactions
-    DISCARD           -> {_ => Discard},
-    EXEC              -> {_ => Exec},
-    MULTI             -> {_ => Multi},
-    UNWATCH           -> {_ => UnWatch},
-    WATCH             -> {Watch(_)},
-
-    // HyperLogLogs
-    PFADD             -> {PFAdd(_)},
-    PFCOUNT           -> {PFCount(_)},
-    PFMERGE           -> {PFMerge(_)},
-
-    // PubSub
-    PUBLISH           -> {Publish(_)},
-    PUBSUB            -> {PubSub(_)}
-
-    // TODO: add Scripts command map
-  )
-
-  def doMatch(cmd: String, args: List[Array[Byte]]) = commandMap.get(cmd.toUpperCase).map {
-    _(args)
-  }.getOrElse(throw ClientError("Unsupported command: " + cmd))
-
-  def trimList[T](list: Seq[T], count: Int, from: String = ""): Seq[T] = {
-    RequireClientProtocol(list != null, "%s Empty list found".format(from))
-    RequireClientProtocol(
-      list.length == count,
-      "%s Expected %d elements, found %d".format(from, count, list.length))
-    val newList = list.take(count)
-    newList.foreach { item => RequireClientProtocol(item != null, "Found empty item in list") }
-    newList
-  }
-=======
-  val PATTERN           = "PATTERN"
->>>>>>> e1e74237
 }
 
 object CommandBytes {
